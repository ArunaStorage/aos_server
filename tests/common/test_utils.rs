use aruna_rust_api::api::storage::{
    models::v2::{Collection, DataClass as ApiDataClass, Dataset, PermissionLevel, Project},
    services::v2::{
        authorization_service_server::AuthorizationService,
        collection_service_server::CollectionService, create_collection_request,
        create_dataset_request, dataset_service_server::DatasetService,
        project_service_server::ProjectService, CreateAuthorizationRequest,
        CreateCollectionRequest, CreateDatasetRequest, CreateProjectRequest,
        DeleteAuthorizationRequest, GetCollectionRequest, GetDatasetRequest,
        UpdateAuthorizationRequest,
    },
};
use aruna_server::{
    database::{
        dsls::{
            internal_relation_dsl::InternalRelation,
            license_dsl::ALL_RIGHTS_RESERVED,
            object_dsl::{ExternalRelations, Hashes, KeyValues, Object},
            user_dsl::{User, UserAttributes},
        },
        enums::{DataClass, DbPermissionLevel, ObjectMapping, ObjectStatus, ObjectType},
    },
    grpc::{
        authorization::AuthorizationServiceImpl, collections::CollectionServiceImpl,
        datasets::DatasetServiceImpl, projects::ProjectServiceImpl,
    },
};
use dashmap::DashMap;
use diesel_ulid::DieselUlid;
use postgres_types::Json;
use rand::{distributions::Alphanumeric, thread_rng, Rng};
use tonic::{
    metadata::{AsciiMetadataKey, AsciiMetadataValue},
    Request,
};

/* ----- Begin Testing Constants ---------- */
#[allow(dead_code)]
pub const ADMIN_OIDC_TOKEN: &str = "eyJhbGciOiJSUzI1NiIsInR5cCIgOiAiSldUIiwia2lkIiA6ICJocS1BcGJfWS15RzJ1YktjSDFmTGN4UmltZ3YzSlBSelRQUENKbEtpOW9zIn0.eyJleHAiOjE3ODUyMzk0MjQsImlhdCI6MTY5ODgzOTQyNCwiYXV0aF90aW1lIjoxNjk4ODM5NDI0LCJqdGkiOiI5ZjJlMjdhYi04MDIzLTQ1MTctYTE3Yi1jNDY2OGRlZTk2MzAiLCJpc3MiOiJodHRwOi8vbG9jYWxob3N0OjE5OTgvcmVhbG1zL3Rlc3QiLCJhdWQiOiJ0ZXN0LWxvbmciLCJzdWIiOiIxNGYwZTdiZi0wOTQ3LTRhYTEtYThjZC0zMzdkZGVmZjQ1NzMiLCJ0eXAiOiJJRCIsImF6cCI6InRlc3QtbG9uZyIsIm5vbmNlIjoiREFrX3BTZjYxVEpPYnpRWDhwN0JQUSIsInNlc3Npb25fc3RhdGUiOiJiYTkxYmZkMi0wNmY2LTRjYTMtOTFlYS0wYmQ1ZmQxNzZkZjIiLCJhdF9oYXNoIjoiX3pkYXhxMHlucDRvajk1UmhiRG5VdyIsImFjciI6IjEiLCJzaWQiOiJiYTkxYmZkMi0wNmY2LTRjYTMtOTFlYS0wYmQ1ZmQxNzZkZjIiLCJlbWFpbF92ZXJpZmllZCI6dHJ1ZSwicHJlZmVycmVkX3VzZXJuYW1lIjoiYXJ1bmFhZG1pbiIsImdpdmVuX25hbWUiOiIiLCJmYW1pbHlfbmFtZSI6IiIsImVtYWlsIjoiYWRtaW5AdGVzdC5jb20ifQ.sV0qo32b4tl7Y984_hW8Pc8a8trkmNg_6MKb7l3aacEH6eC1633JsI8D6qMPw22y4Lf5sb3XOCY_LZQpIKWs7TmkaSlv-9I2Ioi9kZRHpoNd75PnYJDFi6NrK7byJ5IeE167UskEqVTNfCkhkWFUzjogDRaHL-oscb-aTG35tqR-9DcVWUb5wuyKYbJQyRVetiQIKdo-ExNgqad1ScVPdhX9ktRJRZvWSeP7AHV2NpoM3x0WojAWXNIkhWoNksUJclaR25PcTlQmAh43QvICxpaiCCKTOcNSf-wBLGzTvxvFijYjYPgfyXCThFzOJkBC-qhrpVRXQh_nVcLmXJPxCQ";
#[allow(dead_code)]
pub const ADMIN_USER_ULID: &str = "01H819G3ZMK5DC9Q5PD18N9SXB";
#[allow(dead_code)]
pub const USER1_OIDC_TOKEN: &str = "eyJhbGciOiJSUzI1NiIsInR5cCIgOiAiSldUIiwia2lkIiA6ICJocS1BcGJfWS15RzJ1YktjSDFmTGN4UmltZ3YzSlBSelRQUENKbEtpOW9zIn0.eyJleHAiOjE3ODUyMzk1OTksImlhdCI6MTY5ODgzOTU5OSwiYXV0aF90aW1lIjoxNjk4ODM5NTk5LCJqdGkiOiJmZjkyMzEwNC1hZGNkLTRjOTEtYjdjNi03MWM1ODMxNjlhYzciLCJpc3MiOiJodHRwOi8vbG9jYWxob3N0OjE5OTgvcmVhbG1zL3Rlc3QiLCJhdWQiOiJ0ZXN0LWxvbmciLCJzdWIiOiI4ZGJlZTAwOS1hM2U4LTQ2NjQtODg1Ni0xNDE3M2Q5YWJkNWIiLCJ0eXAiOiJJRCIsImF6cCI6InRlc3QtbG9uZyIsIm5vbmNlIjoiQ21NRWxIM3JQSVF2dENBTFVSQWlPZyIsInNlc3Npb25fc3RhdGUiOiIyY2FmNGE0Ni1mZDYxLTQ2MWEtODIwZS1jMTM0YmY4ZjU0ZTYiLCJhdF9oYXNoIjoiMXRRYjhETWRaNjJVaW9MTl9tRkQxZyIsImFjciI6IjEiLCJzaWQiOiIyY2FmNGE0Ni1mZDYxLTQ2MWEtODIwZS1jMTM0YmY4ZjU0ZTYiLCJlbWFpbF92ZXJpZmllZCI6dHJ1ZSwicHJlZmVycmVkX3VzZXJuYW1lIjoicmVndWxhciIsImdpdmVuX25hbWUiOiIiLCJmYW1pbHlfbmFtZSI6IiIsImVtYWlsIjoicmVndWxhckB0ZXN0LmNvbSJ9.dc759HTpLgcMT8exZPWpgO9k3O5eQy0KKkqVRj6LQZAIq9CcK-rEHs6P6QiT3vWq8CKLQkBcYPTY4zniKQ78spip9b1OrNdvQ5K9aHuCsZHvaH72tOXQGCsMXKwV_WX6EkRn75A1y4nqJ0H3GCcrNzJTLeh32dcUcxHZtHxcBp3SKpTeq6e-hXYP1XSK73KfSsDj5-zYcaVHWR-av7Q7YcxBul4P2bfOPQRDZNIqkHa7cZGD6nMpLb5WFB-mGHqEB3V4dmvF4Wu9CJScyiVkleG-aSRLXzGDQMtk8iRbCM-xQpr-JvwvKvQXeas5B6ifiMO8GRq8DOPf5m9rCAwEVw";
#[allow(dead_code)]
pub const USER1_ULID: &str = "01H8KWYY5MTAH1YZGPYVS7PQWD";
#[allow(dead_code)]
pub const USER2_OIDC_TOKEN: &str = "eyJhbGciOiJSUzI1NiIsInR5cCIgOiAiSldUIiwia2lkIiA6ICJocS1BcGJfWS15RzJ1YktjSDFmTGN4UmltZ3YzSlBSelRQUENKbEtpOW9zIn0.eyJleHAiOjE3ODUyMzk3NDgsImlhdCI6MTY5ODgzOTc0OCwiYXV0aF90aW1lIjoxNjk4ODM5NzQ4LCJqdGkiOiI1Nzc0MmIzNS1iMGQ5LTRkNTUtYjMzYi02ODkxMjFlM2ZhNGMiLCJpc3MiOiJodHRwOi8vbG9jYWxob3N0OjE5OTgvcmVhbG1zL3Rlc3QiLCJhdWQiOiJ0ZXN0LWxvbmciLCJzdWIiOiIyMWU4N2M2MC1iMDVjLTQwYjEtYWM1Yy05ODJiNTJhYjI4NjUiLCJ0eXAiOiJJRCIsImF6cCI6InRlc3QtbG9uZyIsIm5vbmNlIjoiZlM0aGJXcVE2VlI3X3NYc0wyYlRiZyIsInNlc3Npb25fc3RhdGUiOiIwMDA4MTQ5Mi0wODkwLTRmZTYtYjc1OS05Y2VmYmM1MTQ0MTMiLCJhdF9oYXNoIjoiU1JvZ0ZPV0NIMjI2THp4OExRZDBUZyIsImFjciI6IjEiLCJzaWQiOiIwMDA4MTQ5Mi0wODkwLTRmZTYtYjc1OS05Y2VmYmM1MTQ0MTMiLCJlbWFpbF92ZXJpZmllZCI6ZmFsc2UsInByZWZlcnJlZF91c2VybmFtZSI6InJlZ3VsYXIyIiwiZ2l2ZW5fbmFtZSI6IiIsImZhbWlseV9uYW1lIjoiIn0.DHI4fbRLn_7Ul-Vzjz5P7vaFNCOz75W_2OkWKzWF8Ipv3F7ett14-tuRo5fewngCV0JKRiSlnsfPxVkLQIh4659egQcjpZbXvgboMKtzfrUO7AMN-S9vZF143r_zwgllEHqVyAyPqymgLzCMrfk0z2r_nqVCY4qLXV-pSbETL6o_ZWhNEAjIAkD1PzhVpqD2k-OfdVzMFj8Ov7_p5xo3Pl1iNVCtK-4QpT5OLhkHb8ycbcJyuC0XRmm4Es31jtDSjuriKCP5iJl4W4GcXF9SGU9ftGRSxxumv5_p0z9u47nYf2-BcEo4H-1offDZ8MDxpg2QZ4Wh5FPBakNqjdgMww";
#[allow(dead_code)]
pub const USER2_ULID: &str = "01HBG7TQS8HTV3M2PKFKMMBSJ5";
#[allow(dead_code)]
pub const DEFAULT_ENDPOINT_ULID: &str = "01H81W0ZMB54YEP5711Q2BK46V";
/* ----- End Testing Constants ---------- */

#[allow(dead_code)]
pub fn new_user(object_ids: Vec<ObjectMapping<DieselUlid>>) -> User {
    User {
        id: DieselUlid::generate(),
        display_name: "test1".to_string(),
        external_id: None,
        email: "test2@test3".to_string(),
        attributes: Json(UserAttributes {
            global_admin: false,
            service_account: false,
            custom_attributes: Vec::new(),
            tokens: DashMap::default(),
            trusted_endpoints: DashMap::default(),
            permissions: DashMap::from_iter(object_ids.iter().map(|o| match o {
                ObjectMapping::PROJECT(id) => {
                    (*id, ObjectMapping::PROJECT(DbPermissionLevel::WRITE))
                }
                ObjectMapping::COLLECTION(id) => {
                    (*id, ObjectMapping::COLLECTION(DbPermissionLevel::WRITE))
                }
                ObjectMapping::DATASET(id) => {
                    (*id, ObjectMapping::DATASET(DbPermissionLevel::WRITE))
                }
                ObjectMapping::OBJECT(id) => (*id, ObjectMapping::OBJECT(DbPermissionLevel::WRITE)),
            })),
        }),
        active: true,
    }
}

#[allow(dead_code)]
pub fn new_object(user_id: DieselUlid, object_id: DieselUlid, object_type: ObjectType) -> Object {
    Object {
        id: object_id,
        revision_number: 0,
        name: object_id.to_string(),
        description: "b".to_string(),
        count: 1,
        created_at: None,
        content_len: 1337,
        created_by: user_id,
        key_values: Json(KeyValues(vec![])),
        object_status: ObjectStatus::AVAILABLE,
        data_class: DataClass::PUBLIC,
        object_type,
        external_relations: Json(ExternalRelations(DashMap::default())),
        hashes: Json(Hashes(Vec::new())),
        dynamic: false,
        endpoints: Json(DashMap::default()),
        data_license: ALL_RIGHTS_RESERVED.to_string(),
        metadata_license: ALL_RIGHTS_RESERVED.to_string(),
    }
}

#[allow(dead_code)]
pub fn new_internal_relation(origin: &Object, target: &Object) -> InternalRelation {
    InternalRelation {
        id: DieselUlid::generate(),
        origin_pid: origin.id,
        origin_type: origin.object_type,
        target_pid: target.id,
        target_type: target.object_type,
        relation_name: "BELONGS_TO".to_string(),
        target_name: target.name.to_string(),
    }
}

#[allow(dead_code)]
pub fn object_from_mapping(
    user_id: DieselUlid,
    object_mapping: ObjectMapping<DieselUlid>,
) -> Object {
    let (id, object_type) = match object_mapping {
        ObjectMapping::PROJECT(id) => (id, ObjectType::PROJECT),
        ObjectMapping::COLLECTION(id) => (id, ObjectType::COLLECTION),
        ObjectMapping::DATASET(id) => (id, ObjectType::DATASET),
        ObjectMapping::OBJECT(id) => (id, ObjectType::OBJECT),
    };
    Object {
        id,
        revision_number: 0,
        name: "a".to_string(),
        description: "b".to_string(),
        count: 1,
        created_at: None,
        content_len: 1337,
        created_by: user_id,
        key_values: Json(KeyValues(vec![])),
        object_status: ObjectStatus::AVAILABLE,
        data_class: DataClass::PRIVATE,
        object_type,
        external_relations: Json(ExternalRelations(DashMap::default())),
        hashes: Json(Hashes(Vec::new())),
        dynamic: false,
        endpoints: Json(DashMap::default()),
        data_license: ALL_RIGHTS_RESERVED.to_string(),
        metadata_license: ALL_RIGHTS_RESERVED.to_string(),
    }
}

#[allow(dead_code)]
pub fn add_token<T>(mut req: Request<T>, token: &str) -> Request<T> {
    let metadata = req.metadata_mut();
    metadata.append(
        AsciiMetadataKey::from_bytes(b"Authorization").unwrap(),
        AsciiMetadataValue::try_from(format!("Bearer {token}")).unwrap(),
    );
    req
}

#[allow(dead_code)]
pub fn rand_string(length: usize) -> String {
    thread_rng()
        .sample_iter(&Alphanumeric)
        .take(length)
        .map(char::from)
        .collect()
}

/* ----- Resource create convenience functions ---------- */
#[allow(dead_code)]
pub async fn fast_track_grpc_get_collection(
    collection_service: &CollectionServiceImpl,
    token: &str,
    collection_id: &str,
) -> Collection {
    // Create request with token
    let get_request = add_token(
        Request::new(GetCollectionRequest {
            collection_id: collection_id.to_string(),
        }),
        token,
    );

    // Fetch collection vie gRPC service
    collection_service
        .get_collection(get_request)
        .await
        .unwrap()
        .into_inner()
        .collection
        .unwrap()
}

#[allow(dead_code)]
pub async fn fast_track_grpc_get_dataset(
    dataset_service: &DatasetServiceImpl,
    token: &str,
    datset_id: &str,
) -> Dataset {
    // Create request with token
    let get_request = add_token(
        Request::new(GetDatasetRequest {
            dataset_id: datset_id.to_string(),
        }),
        token,
    );

    // Fetch collection vie gRPC service
    dataset_service
        .get_dataset(get_request)
        .await
        .unwrap()
        .into_inner()
        .dataset
        .unwrap()
}

#[allow(dead_code)]
pub async fn fast_track_grpc_project_create(
    project_service: &ProjectServiceImpl,
    token: &str,
) -> Project {
    // Create request with token
    let project_name = rand_string(32).to_lowercase();

    let create_request = CreateProjectRequest {
        name: project_name.to_string(),
        description: "".to_string(),
        key_values: vec![],
        relations: vec![],
        data_class: ApiDataClass::Private as i32,
        preferred_endpoint: "".to_string(),
        default_data_license_tag: ALL_RIGHTS_RESERVED.to_string(),
        metadata_license_tag: ALL_RIGHTS_RESERVED.to_string(),
    };

    let grpc_request = add_token(Request::new(create_request), token);

    // Create project via gRPC service
    let create_response = project_service
        .create_project(grpc_request)
        .await
        .unwrap()
        .into_inner();

    let proto_project = create_response.project.unwrap();

    assert!(!proto_project.id.is_empty());
    assert_eq!(proto_project.name, project_name);

    proto_project
}

#[allow(dead_code)]
pub async fn fast_track_grpc_collection_create(
    collection_service: &CollectionServiceImpl,
    token: &str,
    parent: create_collection_request::Parent,
) -> Collection {
    // Create request with token
    let collection_name = rand_string(32);

    //ToDo: Fetch parent for license inheritance?

    let create_request = CreateCollectionRequest {
        name: collection_name.to_string(),
        description: "".to_string(),
        key_values: vec![],
        relations: vec![],
        data_class: ApiDataClass::Private as i32,
        parent: Some(parent),
<<<<<<< HEAD
        default_data_license_tag: Some("All_Rights_Reserved".to_string()),
        metadata_license_tag: Some("All_Rights_Reserved".to_string()),
=======
        default_data_license_tag: ALL_RIGHTS_RESERVED.to_string(),
        metadata_license_tag: ALL_RIGHTS_RESERVED.to_string(),
>>>>>>> 25d6e519
    };

    let grpc_request = add_token(Request::new(create_request), token);

    // Create project via gRPC service
    let create_response = collection_service
        .create_collection(grpc_request)
        .await
        .unwrap()
        .into_inner();

    let proto_collection = create_response.collection.unwrap();

    assert!(!proto_collection.id.is_empty());
    assert_eq!(proto_collection.name, collection_name);

    proto_collection
}

#[allow(dead_code)]
pub async fn fast_track_grpc_dataset_create(
    dataset_service: &DatasetServiceImpl,
    token: &str,
    parent: create_dataset_request::Parent,
) -> Dataset {
    // Create request with token
    let dataset_name = rand_string(32);

    //ToDo: Fetch parent for license inheritance?

    let create_request = CreateDatasetRequest {
        name: dataset_name.to_string(),
        description: "".to_string(),
        key_values: vec![],
        relations: vec![],
        data_class: ApiDataClass::Private as i32,
        parent: Some(parent),
<<<<<<< HEAD
        default_data_license_tag: Some("All_Rights_Reserved".to_string()),
        metadata_license_tag: Some("All_Rights_Reserved".to_string()),
=======
        default_data_license_tag: ALL_RIGHTS_RESERVED.to_string(),
        metadata_license_tag: ALL_RIGHTS_RESERVED.to_string(),
>>>>>>> 25d6e519
    };

    let grpc_request = add_token(Request::new(create_request), token);

    // Create project via gRPC service
    let create_response = dataset_service
        .create_dataset(grpc_request)
        .await
        .unwrap()
        .into_inner();

    let proto_dataset = create_response.dataset.unwrap();

    assert!(!proto_dataset.id.is_empty());
    assert_eq!(proto_dataset.name, dataset_name);

    proto_dataset
}

#[allow(dead_code)]
pub async fn fast_track_grpc_permission_add(
    auth_service: &AuthorizationServiceImpl,
    token: &str,
    user_ulid: &DieselUlid,
    resource_ulid: &DieselUlid,
    permission_level: DbPermissionLevel,
) {
    // Create request with token
    let inner_request = CreateAuthorizationRequest {
        resource_id: resource_ulid.to_string(),
        user_id: user_ulid.to_string(),
        permission_level: PermissionLevel::from(permission_level) as i32,
    };
    let grpc_request = add_token(Request::new(inner_request), token);

    // Add permission to user
    auth_service
        .create_authorization(grpc_request)
        .await
        .unwrap();
}

#[allow(dead_code)]
pub async fn fast_track_grpc_permission_update(
    auth_service: &AuthorizationServiceImpl,
    token: &str,
    user_ulid: &DieselUlid,
    resource_ulid: &DieselUlid,
    permission_level: DbPermissionLevel,
) {
    // Create request with token
    let inner_request = UpdateAuthorizationRequest {
        resource_id: resource_ulid.to_string(),
        user_id: user_ulid.to_string(),
        permission_level: PermissionLevel::from(permission_level) as i32,
    };
    let grpc_request = add_token(Request::new(inner_request), token);

    // Add permission to user
    auth_service
        .update_authorization(grpc_request)
        .await
        .unwrap();
}

#[allow(dead_code)]
pub async fn fast_track_grpc_permission_delete(
    auth_service: &AuthorizationServiceImpl,
    token: &str,
    user_ulid: &DieselUlid,
    resource_ulid: &DieselUlid,
) {
    // Create request with token
    let inner_request = DeleteAuthorizationRequest {
        resource_id: resource_ulid.to_string(),
        user_id: user_ulid.to_string(),
    };
    let grpc_request = add_token(Request::new(inner_request), token);

    // Add permission to user
    auth_service
        .delete_authorization(grpc_request)
        .await
        .unwrap();
}<|MERGE_RESOLUTION|>--- conflicted
+++ resolved
@@ -273,13 +273,8 @@
         relations: vec![],
         data_class: ApiDataClass::Private as i32,
         parent: Some(parent),
-<<<<<<< HEAD
-        default_data_license_tag: Some("All_Rights_Reserved".to_string()),
-        metadata_license_tag: Some("All_Rights_Reserved".to_string()),
-=======
-        default_data_license_tag: ALL_RIGHTS_RESERVED.to_string(),
-        metadata_license_tag: ALL_RIGHTS_RESERVED.to_string(),
->>>>>>> 25d6e519
+        default_data_license_tag: Some(ALL_RIGHTS_RESERVED.to_string()),
+        metadata_license_tag: Some(ALL_RIGHTS_RESERVED.to_string()),
     };
 
     let grpc_request = add_token(Request::new(create_request), token);
@@ -317,13 +312,8 @@
         relations: vec![],
         data_class: ApiDataClass::Private as i32,
         parent: Some(parent),
-<<<<<<< HEAD
-        default_data_license_tag: Some("All_Rights_Reserved".to_string()),
-        metadata_license_tag: Some("All_Rights_Reserved".to_string()),
-=======
-        default_data_license_tag: ALL_RIGHTS_RESERVED.to_string(),
-        metadata_license_tag: ALL_RIGHTS_RESERVED.to_string(),
->>>>>>> 25d6e519
+        default_data_license_tag: Some(ALL_RIGHTS_RESERVED.to_string()),
+        metadata_license_tag: Some(ALL_RIGHTS_RESERVED.to_string()),
     };
 
     let grpc_request = add_token(Request::new(create_request), token);

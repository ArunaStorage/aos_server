use aruna_server::database::enums::ObjectType;
use aruna_server::database::{
    crud::CrudDb,
    dsls::user_dsl::{APIToken, User, UserAttributes},
    enums::ObjectMapping,
};
use dashmap::DashMap;
//use deadpool_postgres::GenericClient;
use diesel_ulid::DieselUlid;
use tokio_postgres::GenericClient;

mod common;

#[tokio::test]
async fn create_user_test() {
    // Init database connection
    let db = common::init_db::init_db().await;
    let client = db.get_client().await.unwrap();

    // Define and create user in database
    let user = User {
        id: DieselUlid::generate(),
        display_name: "aha".to_string(),
        external_id: None,
        email: "aja".to_string(),
        attributes: postgres_types::Json(UserAttributes {
            global_admin: false,
            service_account: false,
            trusted_endpoints: DashMap::default(),
            tokens: DashMap::default(),
            custom_attributes: vec![],
            permissions: DashMap::default(),
        }),
        active: true,
    };

    user.create(&client).await.unwrap();

    // Validate creation
    if let Some(created_user) = User::get(user.id, &client).await.unwrap() {
        assert_eq!(user.id, created_user.id);
        assert_eq!(user.display_name, created_user.display_name);
        assert_eq!(user.email, created_user.email);
        assert_eq!(user.attributes.0, created_user.attributes.0);
        assert_eq!(user.active, created_user.active);
    } else {
        panic!("User should exist.")
    }
}

#[tokio::test]
async fn update_user_name_test() {
    let db = common::init_db::init_db().await;
    let client = db.get_client().await.unwrap();

    // Define and create user in database
    let user = User {
        id: DieselUlid::generate(),
        display_name: "aha".to_string(),
        external_id: None,
        email: "aja".to_string(),
        attributes: postgres_types::Json(UserAttributes {
            global_admin: false,
            service_account: true,
            trusted_endpoints: DashMap::default(),
            tokens: DashMap::default(),
            permissions: DashMap::default(),
            custom_attributes: vec![],
        }),
        active: true,
    };

    user.create(&client).await.unwrap();

    // Update user display name
    User::update_display_name(&client, &user.id, "tja")
        .await
        .unwrap();

    // Validate update
    if let Some(updated_user) = User::get(user.id, &client).await.unwrap() {
        assert_eq!(user.id, updated_user.id);
        assert_eq!(updated_user.display_name, "tja");
        assert_eq!(user.email, updated_user.email);
        assert_eq!(user.attributes, updated_user.attributes);
        assert_eq!(user.active, updated_user.active);
    } else {
        panic!("Object should still exist.");
    }
}

#[tokio::test]
async fn update_user_email_test() {
    let db = common::init_db::init_db().await;
    let client = db.get_client().await.unwrap();

    // Define and create user in database
    let user = User {
        id: DieselUlid::generate(),
        display_name: "aha".to_string(),
        external_id: None,
        email: "aja".to_string(),
        attributes: postgres_types::Json(UserAttributes {
            global_admin: false,
            service_account: true,
            trusted_endpoints: DashMap::default(),
            tokens: DashMap::default(),
            permissions: DashMap::default(),
            custom_attributes: vec![],
        }),
        active: true,
    };

    user.create(&client).await.unwrap();

    // Update user email
    User::update_email(&client, &user.id, "willy_nilly")
        .await
        .unwrap();

    // Validate update
    if let Some(updated_user) = User::get(user.id, &client).await.unwrap() {
        assert_eq!(user.id, updated_user.id);
        assert_eq!(user.display_name, updated_user.display_name);
        assert_eq!(updated_user.email, "willy_nilly");
        assert_eq!(user.attributes, updated_user.attributes);
        assert_eq!(user.active, updated_user.active);
    } else {
        panic!("Object should still exist.");
    }
}

#[tokio::test]
async fn update_user_admin_test() {
    let db = common::init_db::init_db().await;
    let client = db.get_client().await.unwrap();

    // Define and create user in database
    let user = User {
        id: DieselUlid::generate(),
        display_name: "aha".to_string(),
        external_id: None,
        email: "aja".to_string(),
        attributes: postgres_types::Json(UserAttributes {
            global_admin: false,
            service_account: true,
            trusted_endpoints: DashMap::default(),
            tokens: DashMap::default(),
            permissions: DashMap::default(),
            custom_attributes: vec![],
        }),
        active: true,
    };

    user.create(&client).await.unwrap();

    // Update user email
    User::set_user_global_admin(&client, &user.id, true)
        .await
        .unwrap();

    // Validate update
    if let Some(updated_user) = User::get(user.id, &client).await.unwrap() {
        assert_eq!(user.id, updated_user.id);
        assert_eq!(user.display_name, updated_user.display_name);
        assert_eq!(user.email, updated_user.email);
        assert!(updated_user.attributes.0.global_admin);
        assert_eq!(user.active, updated_user.active);
    } else {
        panic!("Object should still exist.");
    }
}

#[tokio::test]
async fn update_user_service_account_test() {
    let db = common::init_db::init_db().await;
    let client = db.get_client().await.unwrap();

    // Define and create user in database
    let user = User {
        id: DieselUlid::generate(),
        display_name: "aha".to_string(),
        external_id: None,
        email: "aja".to_string(),
        attributes: postgres_types::Json(UserAttributes {
            global_admin: false,
            service_account: true,
            trusted_endpoints: DashMap::default(),
            tokens: DashMap::default(),
            permissions: DashMap::default(),
            custom_attributes: vec![],
        }),
        active: true,
    };

    user.create(&client).await.unwrap();

    // Update user email
    User::set_user_service_account(&client, &user.id, true)
        .await
        .unwrap();

    // Validate update
    if let Some(updated_user) = User::get(user.id, &client).await.unwrap() {
        assert_eq!(user.id, updated_user.id);
        assert_eq!(user.display_name, updated_user.display_name);
        assert_eq!(user.email, updated_user.email);
        assert!(updated_user.attributes.0.service_account);
        assert_eq!(user.active, updated_user.active);
    } else {
        panic!("Object should still exist.");
    }
}

#[tokio::test]
async fn delete_user_test() {
    let db = common::init_db::init_db().await;
    let client = db.get_client().await.unwrap();

    // Define and create user in database
    let user = User {
        id: DieselUlid::generate(),
        display_name: "aha".to_string(),
        external_id: None,
        email: "aja".to_string(),
        attributes: postgres_types::Json(UserAttributes {
            global_admin: false,
            service_account: true,
            trusted_endpoints: DashMap::default(),
            tokens: DashMap::default(),
            permissions: DashMap::default(),
            custom_attributes: vec![],
        }),
        active: true,
    };

    user.create(&client).await.unwrap();

    // Delete user
    user.delete(&client).await.unwrap();

    // Validate update
    if User::get(user.id, &client).await.unwrap().is_some() {
        panic!("User should not exist anymore")
    }
}

#[tokio::test]
async fn add_permission_user_test() {
    let db = common::init_db::init_db().await;
    let client = db.get_client().await.unwrap();

    // Define and create user in database
    let user = User {
        id: DieselUlid::generate(),
        display_name: "aha".to_string(),
        external_id: None,
        email: "aja".to_string(),
        attributes: postgres_types::Json(UserAttributes {
            global_admin: false,
            service_account: true,
            trusted_endpoints: DashMap::default(),
            tokens: DashMap::default(),
            permissions: DashMap::default(),
            custom_attributes: vec![],
        }),
        active: true,
    };

    user.create(&client).await.unwrap();

    User::add_user_permission(
        &client,
        &user.id,
        [(
            DieselUlid::generate(),
            ObjectMapping::PROJECT(aruna_server::database::enums::DbPermissionLevel::ADMIN),
        )]
        .into_iter()
        .collect(),
    )
    .await
    .unwrap();

    User::add_user_permission(
        &client,
        &user.id,
        [(
            DieselUlid::generate(),
            ObjectMapping::COLLECTION(aruna_server::database::enums::DbPermissionLevel::READ),
        )]
        .into_iter()
        .collect(),
    )
    .await
    .unwrap();

    assert_eq!(
        User::get(user.id, &client)
            .await
            .unwrap()
            .unwrap()
            .attributes
            .0
            .permissions
            .len(),
        2
    );
}

#[tokio::test]
async fn remove_user_permission_test() {
    let db = common::init_db::init_db().await;
    let client = db.get_client().await.unwrap();

    let perm1 = DieselUlid::generate();
    let perm2 = DieselUlid::generate();
    let perm3 = DieselUlid::generate();
    // Define and create user in database
    let user = User {
        id: DieselUlid::generate(),
        display_name: "aha".to_string(),
        external_id: None,
        email: "aja".to_string(),
        attributes: postgres_types::Json(UserAttributes {
            global_admin: false,
            service_account: true,
            trusted_endpoints: DashMap::default(),
            tokens: DashMap::default(),
            permissions: DashMap::from_iter([
                (
                    perm1,
                    ObjectMapping::PROJECT(aruna_server::database::enums::DbPermissionLevel::ADMIN),
                ),
                (
                    perm2,
                    ObjectMapping::COLLECTION(
                        aruna_server::database::enums::DbPermissionLevel::READ,
                    ),
                ),
                (
                    perm3,
                    ObjectMapping::COLLECTION(
                        aruna_server::database::enums::DbPermissionLevel::WRITE,
                    ),
                ),
            ]),
            custom_attributes: vec![],
        }),
        active: true,
    };

    user.create(&client).await.unwrap();

    assert_eq!(
        User::get(user.id, &client)
            .await
            .unwrap()
            .unwrap()
            .attributes
            .0
            .permissions
            .len(),
        3
    );

    User::remove_user_permission(&client, &user.id, &perm2)
        .await
        .unwrap();

    assert_eq!(
        User::get(user.id, &client)
            .await
            .unwrap()
            .unwrap()
            .attributes
            .0
            .permissions
            .len(),
        2
    );

    User::remove_user_permission(&client, &user.id, &perm1)
        .await
        .unwrap();

    assert_eq!(
        User::get(user.id, &client)
            .await
            .unwrap()
            .unwrap()
            .attributes
            .0
            .permissions
            .len(),
        1
    );

    User::remove_user_permission(&client, &user.id, &perm3)
        .await
        .unwrap();

    assert_eq!(
        User::get(user.id, &client)
            .await
            .unwrap()
            .unwrap()
            .attributes
            .0
            .permissions
            .len(),
        0
    );
}

#[tokio::test]
async fn user_token_test() {
    let db = common::init_db::init_db().await;
    let client = db.get_client().await.unwrap();

    let perm1 = DieselUlid::generate();
    let perm2 = DieselUlid::generate();
    let perm3 = DieselUlid::generate();
    // Define and create user in database
    let user = User {
        id: DieselUlid::generate(),
        display_name: "aha".to_string(),
        external_id: None,
        email: "aja".to_string(),
        attributes: postgres_types::Json(UserAttributes {
            global_admin: false,
            service_account: true,
            permissions: DashMap::default(),
            trusted_endpoints: DashMap::default(),
            tokens: [
                (
                    perm1,
                    APIToken {
                        pub_key: 1,
                        name: "test".to_string(),
                        created_at: chrono::Utc::now().naive_utc(),
                        expires_at: chrono::Utc::now().naive_utc(),
<<<<<<< HEAD
                        object_id: Some(ObjectMapping::PROJECT(DieselUlid::generate())),
=======
                        object_id: DieselUlid::generate(),
                        object_type: ObjectType::COLLECTION,
>>>>>>> c3d1380c
                        user_rights: aruna_server::database::enums::DbPermissionLevel::ADMIN,
                    },
                ),
                (
                    perm2,
                    APIToken {
                        pub_key: 1,
                        name: "test".to_string(),
                        created_at: chrono::Utc::now().naive_utc(),
                        expires_at: chrono::Utc::now().naive_utc(),
<<<<<<< HEAD
                        object_id: Some(ObjectMapping::COLLECTION(DieselUlid::generate())),
=======
                        object_id: DieselUlid::generate(),
                        object_type: ObjectType::OBJECT,
>>>>>>> c3d1380c
                        user_rights: aruna_server::database::enums::DbPermissionLevel::ADMIN,
                    },
                ),
                (
                    perm3,
                    APIToken {
                        pub_key: 1,
                        name: "test".to_string(),
                        created_at: chrono::Utc::now().naive_utc(),
                        expires_at: chrono::Utc::now().naive_utc(),
<<<<<<< HEAD
                        object_id: Some(ObjectMapping::DATASET(DieselUlid::generate())),
=======
                        object_id: DieselUlid::generate(),
                        object_type: ObjectType::DATASET,
>>>>>>> c3d1380c
                        user_rights: aruna_server::database::enums::DbPermissionLevel::ADMIN,
                    },
                ),
            ]
            .into_iter()
            .collect(),
            custom_attributes: vec![],
        }),
        active: true,
    };

    user.create(&client).await.unwrap();

    assert_eq!(
        User::get(user.id, &client)
            .await
            .unwrap()
            .unwrap()
            .attributes
            .0
            .tokens
            .len(),
        3
    );

    User::remove_user_token(&client, &user.id, &perm2)
        .await
        .unwrap();

    assert_eq!(
        User::get(user.id, &client)
            .await
            .unwrap()
            .unwrap()
            .attributes
            .0
            .tokens
            .len(),
        2
    );

    User::remove_user_token(&client, &user.id, &perm1)
        .await
        .unwrap();

    assert_eq!(
        User::get(user.id, &client)
            .await
            .unwrap()
            .unwrap()
            .attributes
            .0
            .tokens
            .len(),
        1
    );

    User::remove_user_token(&client, &user.id, &perm3)
        .await
        .unwrap();

    assert_eq!(
        User::get(user.id, &client)
            .await
            .unwrap()
            .unwrap()
            .attributes
            .0
            .tokens
            .len(),
        0
    );
}

#[tokio::test]
async fn user_status_test() {
    let db = init_db::init_db().await;
    let client = db.get_client().await.unwrap();
    let client = client.client();

    let id = DieselUlid::generate();

    let user = User {
        id,
        display_name: "aha".to_string(),
        external_id: None,
        email: "aja".to_string(),
        attributes: postgres_types::Json(UserAttributes {
            global_admin: false,
            service_account: true,
            permissions: DashMap::default(),
            trusted_endpoints: DashMap::default(),
            tokens: DashMap::default(),
            custom_attributes: Vec::new(),
        }),
        active: false,
    };
    user.create(client).await.unwrap();

    User::activate_user(client, &id).await.unwrap();
    assert!(User::get(id, client).await.unwrap().unwrap().active);

    User::deactivate_user(client, &id).await.unwrap();
    assert!(!User::get(id, client).await.unwrap().unwrap().active);
}<|MERGE_RESOLUTION|>--- conflicted
+++ resolved
@@ -440,12 +440,8 @@
                         name: "test".to_string(),
                         created_at: chrono::Utc::now().naive_utc(),
                         expires_at: chrono::Utc::now().naive_utc(),
-<<<<<<< HEAD
                         object_id: Some(ObjectMapping::PROJECT(DieselUlid::generate())),
-=======
-                        object_id: DieselUlid::generate(),
                         object_type: ObjectType::COLLECTION,
->>>>>>> c3d1380c
                         user_rights: aruna_server::database::enums::DbPermissionLevel::ADMIN,
                     },
                 ),
@@ -456,12 +452,8 @@
                         name: "test".to_string(),
                         created_at: chrono::Utc::now().naive_utc(),
                         expires_at: chrono::Utc::now().naive_utc(),
-<<<<<<< HEAD
                         object_id: Some(ObjectMapping::COLLECTION(DieselUlid::generate())),
-=======
-                        object_id: DieselUlid::generate(),
                         object_type: ObjectType::OBJECT,
->>>>>>> c3d1380c
                         user_rights: aruna_server::database::enums::DbPermissionLevel::ADMIN,
                     },
                 ),
@@ -472,12 +464,8 @@
                         name: "test".to_string(),
                         created_at: chrono::Utc::now().naive_utc(),
                         expires_at: chrono::Utc::now().naive_utc(),
-<<<<<<< HEAD
                         object_id: Some(ObjectMapping::DATASET(DieselUlid::generate())),
-=======
-                        object_id: DieselUlid::generate(),
                         object_type: ObjectType::DATASET,
->>>>>>> c3d1380c
                         user_rights: aruna_server::database::enums::DbPermissionLevel::ADMIN,
                     },
                 ),

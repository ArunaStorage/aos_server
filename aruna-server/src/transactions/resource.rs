--- conflicted
+++ resolved
@@ -819,19 +819,10 @@
             store.update_node_field(&mut wtxn, resource_id, map)?;
 
             // Affected nodes: Group, Realm, Project
-<<<<<<< HEAD
-            store.register_event(
-                &mut wtxn,
-                associated_event_id,
-                &[resource_idx],
-            )?;
 
             let resource = store.get_node(wtxn.get_txn(), resource_idx).unwrap();
 
-            wtxn.commit()?;
-=======
             wtxn.commit(associated_event_id, &[resource_idx], &[])?;
->>>>>>> e303695e
             // Create admin group, add user to admin group
             Ok::<_, ArunaError>(bincode::serialize(&UpdateResourceResponse {
                 resource,

use crate::{
    error::ArunaError,
    logerr,
    models::models::{
        Component, EdgeType, GenericNode, Group, IssuerKey, IssuerType, Node, NodeVariant,
        Permission, RawRelation, Realm, Relation, RelationInfo, Resource, ServerState,
        ServiceAccount, Subscriber, Token, User,
    },
    storage::{
        graph::load_graph, init, milli_helpers::prepopulate_fields, utils::SigningInfoCodec,
    },
    transactions::{controller::KeyConfig, request::Requester},
};
use ahash::{HashSet, RandomState};
use chrono::NaiveDateTime;
use heed::{
    byteorder::BigEndian,
    types::{SerdeBincode, Str, U128},
    Database, DatabaseFlags, EnvFlags, EnvOpenOptions, PutFlags, RoTxn, RwTxn, Unspecified,
};
use jsonwebtoken::{DecodingKey, EncodingKey};
use milli::{
    documents::{DocumentsBatchBuilder, DocumentsBatchReader},
    execute_search, filtered_universe,
    update::{IndexDocuments, IndexDocumentsConfig, IndexDocumentsMethod, IndexerConfig},
    CboRoaringBitmapCodec, DefaultSearchLogger, Filter, GeoSortStrategy, Index, ObkvCodec,
    SearchContext, TermsMatchingStrategy, TimeBudget, BEU32, BEU64,
};
use obkv::KvReader;
use petgraph::{
    graph::{EdgeIndex, NodeIndex},
    visit::EdgeRef,
    Direction, Graph,
};
use roaring::RoaringBitmap;
use serde_json::Value;
use std::{
    collections::HashMap,
    fs,
    io::Cursor,
    sync::{atomic::AtomicU64, RwLock, RwLockWriteGuard},
};
use ulid::Ulid;

use super::graph::{get_permissions, get_realm_and_groups, get_subtree, IndexHelper};

pub struct WriteTxn<'a> {
    milli_index: &'a Index,
    txn: Option<RwTxn<'a>>,
    graph_lock: RwLockWriteGuard<'a, Graph<NodeVariant, EdgeType>>,
    relation_idx: &'a AtomicU64,
    relations: &'a Database<BEU64, SerdeBincode<RawRelation>>,
    documents: &'a Database<BEU32, ObkvCodec>,
    events: &'a Database<BEU32, U128<BigEndian>>,
    subscribers: &'a Database<U128<BigEndian>, SerdeBincode<Vec<u128>>>,
    single_entry_database: &'a Database<Unspecified, Unspecified>,
    nodes: Vec<NodeIndex>,
    added_edges: Vec<EdgeIndex>,
    removed_edges: Vec<(NodeIndex, NodeIndex, EdgeType)>,
    committed: bool,
}

impl<'a> WriteTxn<'a> {
    pub fn get_txn(&mut self) -> &mut RwTxn<'a> {
        self.txn.as_mut().expect("Transaction already committed")
    }

    pub fn get_ro_txn(&self) -> &RoTxn<'a> {
        self.txn.as_ref().expect("Transaction already committed")
    }

    pub fn add_node(&mut self, node: NodeVariant) -> NodeIndex {
        let idx = self.graph_lock.add_node(node);
        self.nodes.push(idx);
        idx
    }

    pub fn add_edge(&mut self, source: NodeIndex, target: NodeIndex, edge_type: EdgeType) {
        let idx = self.graph_lock.add_edge(source, target, edge_type);
        self.added_edges.push(idx);
    }

    pub fn remove_edge(&mut self, index: EdgeIndex) -> Option<u32> {
        let (from, to) = self.graph_lock.edge_endpoints(index)?;
        let weight = self.graph_lock.remove_edge(index)?;
        self.removed_edges.push((from, to, weight));
        Some(weight)
    }

    // This is a read-only function that allows for the graph to be accessed
    // SAFETY: The caller must guarantee that the graph is not modified with this guard
    pub fn get_ro_graph(&self) -> &RwLockWriteGuard<'a, Graph<NodeVariant, EdgeType>> {
        &self.graph_lock
    }

    pub fn commit(
        mut self,
        event_id: u128,
        targets: &[u32],
        additional_affected: &[u32],
    ) -> Result<(), ArunaError> {
        let mut txn = self.txn.take().expect("Transaction already committed");

        let mut affected = HashSet::from_iter(targets.iter().cloned());
        affected.extend(additional_affected.iter().cloned());
        for target in targets {
            self.events
                .put(&mut txn, target, &event_id)
                .inspect_err(logerr!())?;
            affected.extend(get_subtree(&self.graph_lock, *target)?);
        }

        let db = self
            .single_entry_database
            .remap_types::<Str, SerdeBincode<Vec<Subscriber>>>();

        let subscribers = db
            .get(&txn, single_entry_names::SUBSCRIBER_CONFIG)
            .inspect_err(logerr!())?;

        if let Some(subscribers) = subscribers {
            for subscriber in subscribers {
                if affected.contains(&subscriber.target_idx) {
                    let mut subscriber_events = self
                        .subscribers
                        .get(&txn, &subscriber.id.0)
                        .inspect_err(logerr!())?
                        .unwrap_or_default();
                    subscriber_events.push(event_id);
                    self.subscribers
                        .put(&mut txn, &subscriber.id.0, &subscriber_events)
                        .inspect_err(logerr!())?;
                }
            }
        }

        txn.commit().inspect_err(logerr!())?;
        self.committed = true;
        Ok(())
    }
}

impl<'a> Drop for WriteTxn<'a> {
    fn drop(&mut self) {
        if !self.committed {
            for idx in self.added_edges.drain(..) {
                self.graph_lock.remove_edge(idx);
            }
            for idx in self.nodes.drain(..) {
                self.graph_lock.remove_node(idx);
            }
            for (from, to, weight) in self.removed_edges.drain(..) {
                self.graph_lock.add_edge(from, to, weight);
            }
        }
    }
}

// LMBD database names
pub mod db_names {
    pub const RELATION_INFO_DB_NAME: &str = "relation_infos";
    pub const NODE_DB_NAME: &str = "nodes";
    pub const RELATION_DB_NAME: &str = "relations"; // -> HashSet with Source/Type/Target
    pub const OIDC_MAPPING_DB_NAME: &str = "oidc_mappings";
    pub const PUBKEY_DB_NAME: &str = "pubkeys";
    pub const TOKENS_DB_NAME: &str = "tokens";
    pub const SERVER_INFO_DB_NAME: &str = "server_infos";
    pub const EVENT_DB_NAME: &str = "events";
    pub const TOKENS: &str = "tokens";
    pub const USER: &str = "users";
    pub const READ_GROUP_PERMS: &str = "read_group_perms";
    pub const SINGLE_ENTRY_DB: &str = "single_entry_database";
    pub const SUBSCRIBERS: &str = "subscribers";
}

pub mod single_entry_names {
    pub const ISSUER_KEYS: &str = "issuer_keys";
    pub const SIGNING_KEYS: &str = "signing_keys";
    pub const PUBLIC_RESOURCES: &str = "public_resources";
    pub const SEARCHABLE_USERS: &str = "searchable_users";
    pub const SUBSCRIBER_CONFIG: &str = "subscriber_config";
}

#[allow(unused)]
pub(super) type DecodingKeyIdentifier = (String, String); // (IssuerName, KeyID)
pub type IssuerInfo = (IssuerType, DecodingKey, Vec<String>); // (IssuerType, DecodingKey, Audiences)

#[allow(unused)]
pub struct Store {
    // Milli index to store objects and allow for search
    milli_index: Index,

    // Contains the following entries
    // ISSUER_KEYS
    // SigningKeys
    // Config?
    // SubscribersConfig
    single_entry_database: Database<Unspecified, Unspecified>,

    // Store it in an increasing list of relations
    relations: Database<BEU64, SerdeBincode<RawRelation>>,
    // Increasing relation index
    relation_idx: AtomicU64,
    // Relations info
    relation_infos: Database<BEU32, SerdeBincode<RelationInfo>>,
    // events db
    events: Database<BEU32, U128<BigEndian>>,
    // TODO:
    // Database for event_subscriber / status
    // Roaring bitmap for subscriber resources + last acknowledged event
    subscribers: Database<U128<BigEndian>, SerdeBincode<Vec<u128>>>,

    // Database for read permissions of groups, users and realms
    read_permissions: Database<BEU32, CboRoaringBitmapCodec>,

    // Database for tokens with user_idx as key and a list of tokens as value
    tokens: Database<BEU32, SerdeBincode<Vec<Option<Token>>>>,
    // Database for (oidc_user_id, oidc_provider) to UserNodeIdx mappings
    oidc_mappings: Database<SerdeBincode<(String, String)>, BEU32>,

    // -------------------
    // Volatile data
    // Component status
    status: RwLock<HashMap<Ulid, ServerState, RandomState>>,
    //issuer_decoding_keys: HashMap<DecodingKeyIdentifier, IssuerInfo, RandomState>,
    //signing_info: (u32, EncodingKey, DecodingKey),
    // This has to be a RwLock because the graph is mutable
    graph: RwLock<Graph<NodeVariant, EdgeType>>,
}

impl Store {
    #[tracing::instrument(level = "trace", skip(key_config))]
    pub fn new(path: String, key_config: KeyConfig) -> Result<Self, ArunaError> {
        use db_names::*;
        let path = format!("{path}/store");
        fs::create_dir_all(&path).inspect_err(logerr!())?;
        // SAFETY: This opens a memory mapped file that may introduce UB
        //         if handled incorrectly
        //         see: https://docs.rs/heed/latest/heed/struct.EnvOpenOptions.html#safety-1

        let mut env_options = EnvOpenOptions::new();
        unsafe { env_options.flags(EnvFlags::MAP_ASYNC | EnvFlags::WRITE_MAP) };
        env_options.map_size(10 * 1024 * 1024 * 1024); // 1GB

        let milli_index = Index::new(env_options, path).inspect_err(logerr!())?;

        let mut write_txn = milli_index.write_txn().inspect_err(logerr!())?;

        prepopulate_fields(&milli_index, &mut write_txn).inspect_err(logerr!())?;

        let env = &milli_index.env;
        let relations = env
            .create_database(&mut write_txn, Some(RELATION_DB_NAME))
            .inspect_err(logerr!())?;
        let relation_infos = env
            .create_database(&mut write_txn, Some(RELATION_INFO_DB_NAME))
            .inspect_err(logerr!())?;
        let tokens = env
            .create_database(&mut write_txn, Some(TOKENS_DB_NAME))
            .inspect_err(logerr!())?;
        let read_permissions = env
            .create_database(&mut write_txn, Some(READ_GROUP_PERMS))
            .inspect_err(logerr!())?;
        let single_entry_database = env
            .create_database(&mut write_txn, Some(SINGLE_ENTRY_DB))
            .inspect_err(logerr!())?;
        let oidc_mappings = env
            .create_database(&mut write_txn, Some(OIDC_MAPPING_DB_NAME))
            .inspect_err(logerr!())?;

        // Special events database allowing for duplicates
        let events = env
            .database_options()
            .types::<BEU32, U128<BigEndian>>()
            .flags(DatabaseFlags::DUP_SORT | DatabaseFlags::DUP_FIXED | DatabaseFlags::INTEGER_KEY)
            .name(EVENT_DB_NAME)
            .create(&mut write_txn)
            .inspect_err(logerr!())?;

        // Database for event subscribers
        let subscribers = env
            .create_database(&mut write_txn, Some(SUBSCRIBERS))
            .inspect_err(logerr!())?;

        // INIT relations
        init::init_relations(&mut write_txn, &relation_infos)?;
        // INIT encoding_keys
        init::init_encoding_keys(&mut write_txn, &key_config, &single_entry_database)?;
        // INIT issuer_keys
        init::init_issuers(&mut write_txn, &key_config, &single_entry_database)?;

        write_txn.commit().inspect_err(logerr!())?;

        let relation_idx = AtomicU64::new(0);
        let graph = load_graph(
            &milli_index.read_txn().inspect_err(logerr!())?,
            &relation_idx,
            &relations,
            &milli_index.documents,
        )
        .inspect_err(logerr!())?;

        Ok(Self {
            milli_index,
            relations,
            relation_idx,
            relation_infos,
            events,
            subscribers,
            tokens,
            read_permissions,
            status: RwLock::new(HashMap::default()),
            single_entry_database,
            oidc_mappings,
            //issuer_decoding_keys,
            //signing_info: key_config,
            graph: RwLock::new(graph),
        })
    }

    #[tracing::instrument(level = "trace", skip(self))]
    pub fn read_txn(&self) -> Result<heed::RoTxn, ArunaError> {
        Ok(self.milli_index.read_txn().inspect_err(logerr!())?)
    }

    #[tracing::instrument(level = "trace", skip(self))]
    pub fn write_txn(&self) -> Result<WriteTxn, ArunaError> {
        // Lock the graph first
        // Invariant: You can only aquire a write transaction if the graph is locked
        let graph_lock = self.graph.write().expect("Poisoned lock");

        Ok(WriteTxn {
            milli_index: &self.milli_index,
            graph_lock,
            txn: Some(self.milli_index.write_txn().inspect_err(logerr!())?),
            relation_idx: &self.relation_idx,
            relations: &self.relations,
            documents: &self.milli_index.documents,
            events: &self.events,
            subscribers: &self.subscribers,
            single_entry_database: &self.single_entry_database,
            nodes: Vec::new(),
            added_edges: Vec::new(),
            removed_edges: Vec::new(),
            committed: false,
        })
    }

    #[tracing::instrument(level = "trace", skip(self, id, rtxn))]
    pub fn get_idx_from_ulid(&self, id: &Ulid, rtxn: &RoTxn) -> Option<u32> {
        self.milli_index
            .external_documents_ids
            .get(rtxn, &id.to_string())
            .inspect_err(logerr!())
            .ok()
            .flatten()
    }

    #[tracing::instrument(level = "trace", skip(self, id, rtxn))]
    pub fn get_idx_from_ulid_validate(
        &self,
        id: &Ulid,
        field_name: &str,
        expected_variants: &[NodeVariant],
        rtxn: &RoTxn,
        graph: &Graph<NodeVariant, EdgeType>,
    ) -> Result<u32, ArunaError> {
        let idx = self
            .milli_index
            .external_documents_ids
            .get(rtxn, &id.to_string())
            .inspect_err(logerr!())
            .ok()
            .flatten()
            .ok_or_else(|| {
                ArunaError::NotFound(format!("Resource not found: {}, field: {}", id, field_name))
            })?;

        let node_weight = graph.node_weight(idx.into()).ok_or_else(|| {
            ArunaError::NotFound(format!("Resource not found: {}, field: {}", id, field_name))
        })?;

        if !expected_variants.contains(node_weight) {
            return Err(ArunaError::InvalidParameter {
                name: field_name.to_string(),
                error: format!(
                    "Resource {} not of expected types: {:?}",
                    id, expected_variants
                ),
            });
        }

        Ok(idx)
    }

    #[tracing::instrument(level = "trace", skip(self, id, rtxn))]
    pub fn get_ulid_from_idx(&self, id: &u32, rtxn: &RoTxn) -> Option<Ulid> {
        let response = self
            .milli_index
            .documents
            .get(rtxn, &id)
            .inspect_err(logerr!())
            .ok()
            .flatten()?;
        serde_json::from_slice::<Ulid>(response.get(0u16)?).ok()
    }

    #[tracing::instrument(level = "trace", skip(self, wtxn))]
    pub fn create_relation(
        &self,
        wtxn: &mut WriteTxn,
        source: u32,
        target: u32,
        edge_type: EdgeType,
    ) -> Result<(), ArunaError> {
        let relation = RawRelation {
            source,
            target,
            edge_type,
        };

        self.relations
            .put_with_flags(
                wtxn.get_txn(),
                PutFlags::APPEND,
                &self
                    .relation_idx
                    .fetch_add(1, std::sync::atomic::Ordering::Relaxed),
                &relation,
            )
            .inspect_err(logerr!())?;

        wtxn.add_edge(source.into(), target.into(), edge_type);

        Ok(())
    }

    #[tracing::instrument(level = "trace", skip(self, rtxn))]
    pub fn get_node<T: Node>(&self, rtxn: &RoTxn<'_>, node_idx: u32) -> Option<T>
    where
        for<'a> &'a T: TryInto<serde_json::Map<String, Value>, Error = ArunaError>,
    {
        let response = self
            .milli_index
            .documents
            .get(rtxn, &node_idx)
            .inspect_err(logerr!())
            .ok()
            .flatten()?;

        T::try_from(&response).ok()
    }

    #[tracing::instrument(level = "trace", skip(self, rtxn))]
    pub fn get_raw_node<'a>(
        &self,
        rtxn: &'a RoTxn<'a>,
        node_idx: u32,
    ) -> Option<KvReader<'a, u16>> {
        self.milli_index
            .documents
            .get(rtxn, &node_idx)
            .inspect_err(logerr!())
            .ok()
            .flatten()
    }

    #[tracing::instrument(level = "trace", skip(self, node, wtxn))]
    pub fn create_node<'a, T: Node>(
        &'a self,
        wtxn: &mut WriteTxn<'a>,
        node: &T,
    ) -> Result<u32, ArunaError>
    where
        for<'b> &'b T: TryInto<serde_json::Map<String, Value>, Error = ArunaError>,
    {
        let indexer_config = IndexerConfig::default();

        let builder = IndexDocuments::new(
            wtxn.get_txn(),
            &self.milli_index,
            &indexer_config,
            IndexDocumentsConfig::default(),
            |_| (),
            || false,
        )?;

        // Request the ulid from the node
        let id = node.get_id();
        // Request the variant from the node
        let variant = node.get_variant();

        // Create a document batch
        let mut documents_batch = DocumentsBatchBuilder::new(Vec::new());
        // Add the json object to the batch
        documents_batch.append_json_object(&node.try_into()?)?;
        // Create a reader for the batch
        let reader = DocumentsBatchReader::from_reader(Cursor::new(documents_batch.into_inner()?))
            .map_err(|_| {
                tracing::error!(?id, "Unable to index document");
                ArunaError::DatabaseError("Unable to index document".to_string())
            })?;
        // Add the batch to the reader
        let (builder, error) = builder.add_documents(reader)?;
        error.map_err(|e| {
            tracing::error!(?id, ?e, "Error adding document");
            ArunaError::DatabaseError("Error adding document".to_string())
        })?;

        // Execute the indexing
        builder.execute()?;

        // Get the idx of the node
        let idx = self
            .get_idx_from_ulid(&id, &wtxn.get_txn())
            .ok_or_else(|| ArunaError::DatabaseError("Missing idx".to_string()))?;

        // Add the node to the graph
        let index = wtxn.add_node(variant);

        // Ensure that the index in graph and milli stays in sync
        assert_eq!(index.index() as u32, idx);

        Ok(idx)
    }

    pub fn create_nodes_batch<'a, T: Node>(
        &'a self,
        wtxn: &mut WriteTxn<'a>,
        nodes: Vec<&T>,
    ) -> Result<Vec<(Ulid, u32)>, ArunaError>
    where
        for<'b> &'b T: TryInto<serde_json::Map<String, Value>, Error = ArunaError>,
    {
        let indexer_config = IndexerConfig::default();
        let builder = IndexDocuments::new(
            wtxn.get_txn(),
            &self.milli_index,
            &indexer_config,
            IndexDocumentsConfig::default(),
            |_| (),
            || false,
        )?;

        // Create a document batch
        let mut documents_batch = DocumentsBatchBuilder::new(Vec::new());

        let mut ids = Vec::new();
        for node in nodes {
            // Request the ulid from the node
            let id = node.get_id();
            // Request the variant from the node
            let variant = node.get_variant();

            ids.push((id, variant));

            // Add the json object to the batch
            documents_batch.append_json_object(&node.try_into()?)?;
        }
        // Create a reader for the batch
        let reader = DocumentsBatchReader::from_reader(Cursor::new(documents_batch.into_inner()?))
            .map_err(|_| {
                tracing::error!(?ids, "Unable to index document");
                ArunaError::DatabaseError("Unable to index document".to_string())
            })?;
        // Add the batch to the reader
        let (builder, error) = builder.add_documents(reader)?;
        error.map_err(|e| {
            tracing::error!(?ids, ?e, "Error adding document");
            ArunaError::DatabaseError("Error adding document".to_string())
        })?;

        // Execute the indexing
        builder.execute()?;

        let mut result = Vec::new();
        for (id, variant) in ids {
            // Get the idx of the node
            let idx = self
                .get_idx_from_ulid(&id, &wtxn.get_txn())
                .ok_or_else(|| ArunaError::DatabaseError("Missing idx".to_string()))?;

            // Add the node to the graph
            let index = wtxn.add_node(variant);

            // Ensure that the index in graph and milli stays in sync
            assert_eq!(index.index() as u32, idx);

            result.push((id, idx));
        }

        Ok(result)
    }

    #[tracing::instrument(level = "trace", skip(self, wtxn))]
    pub fn register_event(
        &self,
        wtxn: &mut WriteTxn<'_>,
        event_id: u128,
        affected: &[u32],
    ) -> Result<(), ArunaError> {
        for idx in affected {
            self.events
                .put(wtxn.get_txn(), idx, &event_id)
                .inspect_err(logerr!())?;
        }
        Ok(())
    }

    #[tracing::instrument(level = "trace", skip(self))]
    pub fn get_encoding_key(&self) -> Result<(u32, EncodingKey), ArunaError> {
        let rtxn = self.read_txn()?;

        let signing_info = self
            .single_entry_database
            .remap_types::<Str, SigningInfoCodec>()
            .get(&rtxn, single_entry_names::SIGNING_KEYS)
            .inspect_err(logerr!())
            .expect("Signing info not found")
            .expect("Signing info not found");

        Ok((signing_info.0, signing_info.1))
    }

    #[tracing::instrument(level = "trace", skip(self))]
    pub fn get_issuer_info(
        &self,
        issuer_name: String,
        key_id: String,
    ) -> Option<(IssuerType, String, DecodingKey, Vec<String>)> {
        let read_txn = self.read_txn().ok()?;

        let issuers = self
            .single_entry_database
            .remap_types::<Str, SerdeBincode<Vec<IssuerKey>>>()
            .get(&read_txn, single_entry_names::ISSUER_KEYS)
            .inspect_err(logerr!())
            .ok()??;

        issuers
            .into_iter()
            .find(|issuer| issuer.key_id == key_id && issuer.issuer_name == issuer_name)
            .map(|issuer| {
                (
                    issuer.issuer_type,
                    issuer.issuer_name,
                    issuer.decoding_key,
                    issuer.audiences,
                )
            })
    }

    #[tracing::instrument(level = "trace", skip(self, rtxn))]
    pub fn get_relations(
        &self,
        idx: u32,
        filter: Option<&[EdgeType]>,
        direction: Direction,
        rtxn: &RoTxn,
    ) -> Result<Vec<Relation>, ArunaError> {
        let graph_lock = self.graph.read().expect("Poisoned lock");

        let relations = super::graph::get_relations(&graph_lock, idx, filter, direction);

        let mut result = Vec::new();
        for raw_relation in relations {
            let relation = match direction {
                Direction::Outgoing => Relation {
                    from_id: self
                        .get_ulid_from_idx(&raw_relation.source, rtxn)
                        .ok_or_else(|| ArunaError::NotFound("Index not found".to_string()))?,
                    to_id: self
                        .get_ulid_from_idx(&raw_relation.target, rtxn)
                        .ok_or_else(|| ArunaError::NotFound("Index not found".to_string()))?,
                    relation_type: self
                        .relation_infos
                        .get(&rtxn, &raw_relation.edge_type)?
                        .ok_or_else(|| ArunaError::NotFound("Edge type not found".to_string()))?
                        .forward_type,
                },
                Direction::Incoming => Relation {
                    from_id: self
                        .get_ulid_from_idx(&raw_relation.source, rtxn)
                        .ok_or_else(|| ArunaError::NotFound("Index not found".to_string()))?,
                    to_id: self
                        .get_ulid_from_idx(&raw_relation.target, rtxn)
                        .ok_or_else(|| ArunaError::NotFound("Index not found".to_string()))?,
                    relation_type: self
                        .relation_infos
                        .get(&rtxn, &raw_relation.edge_type)?
                        .ok_or_else(|| ArunaError::NotFound("Edge type not found".to_string()))?
                        .backward_type,
                },
            };
            result.push(relation);
        }

        Ok(result)
    }

    #[tracing::instrument(level = "trace", skip(self))]
    pub fn get_permissions(&self, resource: &Ulid, user: &Ulid) -> Result<Permission, ArunaError> {
        let rtxn = self.read_txn()?;
        let resource_idx = self.get_idx_from_ulid(resource, &rtxn).ok_or_else(|| {
            tracing::error!("From not found");
            ArunaError::Unauthorized
        })?;
        let user_idx = self.get_idx_from_ulid(user, &rtxn).ok_or_else(|| {
            tracing::error!("To not found");
            ArunaError::Unauthorized
        })?;
        drop(rtxn);
        let graph = self.graph.read().expect("Poisoned lock");
        get_permissions(&graph, resource_idx, user_idx)
    }

    /// Returns the type of user and additional information
    /// based on the token Ulid
    #[tracing::instrument(level = "trace", skip(self))]
    pub fn ensure_token_exists(
        &self,
        requester_id: &Ulid,
        token_idx: u16,
    ) -> Result<(), ArunaError> {
        let read_txn = self.read_txn()?;

        // Get the internal idx of the token
        let requester_internal_idx =
            self.get_idx_from_ulid(requester_id, &read_txn)
                .ok_or_else(|| {
                    tracing::error!("User not found");
                    ArunaError::Unauthorized
                })?;

        let Some(tokens) = self
            .tokens
            .get(&read_txn, &requester_internal_idx)
            .inspect_err(logerr!())?
        else {
            tracing::error!("No tokens found");
            return Err(ArunaError::Unauthorized);
        };

        let Some(Some(_token)) = tokens.get(token_idx as usize) else {
            tracing::error!("Token not found");
            return Err(ArunaError::Unauthorized);
        };
        Ok(())
    }

    // Returns the group_id of the service account
    #[tracing::instrument(level = "trace", skip(self))]
    pub fn get_group_from_sa(&self, service_account: &Ulid) -> Result<Ulid, ArunaError> {
        use crate::constants::relation_types::*;
        let read_txn = self.read_txn()?;

        let sa_idx = self
            .get_idx_from_ulid(service_account, &read_txn)
            .ok_or_else(|| {
                tracing::error!("User not found");
                ArunaError::Unauthorized
            })?;

        let graph = self.graph.read().expect("Poisoned lock");
        for edge in graph.edges_directed(sa_idx.into(), petgraph::Direction::Outgoing) {
            match edge.weight() {
                PERMISSION_NONE..=PERMISSION_ADMIN => {
                    let group_idx = edge.target().as_u32();
                    let group = self
                        .get_ulid_from_idx(&group_idx, &read_txn)
                        .ok_or_else(|| {
                            tracing::error!("Group not found");
                            ArunaError::Unauthorized
                        })?;
                    return Ok(group);
                }
                _ => {}
            }
        }

        tracing::error!("Group not found");
        Err(ArunaError::Unauthorized)
    }

    #[tracing::instrument(level = "trace", skip(self, rtxn))]
    pub fn add_token(
        &self,
        rtxn: &mut RwTxn,
        event_id: u128,
        user_id: &Ulid,
        mut token: Token,
    ) -> Result<Token, ArunaError> {
        let user_idx = self
            .get_idx_from_ulid(user_id, rtxn)
            .ok_or_else(|| ArunaError::NotFound(user_id.to_string()))?;

        let mut tokens = self
            .tokens
            .get(rtxn, &user_idx)
            .inspect_err(logerr!())?
            .unwrap_or_default();

        token.id = tokens.len() as u16;

        tokens.push(Some(token));
        self.tokens
            .put(rtxn, &user_idx, &tokens)
            .inspect_err(logerr!())?;

        // Add token creation event to user
        self.events
            .put(rtxn, &user_idx, &event_id)
            .inspect_err(logerr!())?;

        Ok(tokens.pop().flatten().expect("Added token before"))
    }

    #[tracing::instrument(level = "trace", skip(self, rtxn))]
    pub fn search(
        &self,
        query: String,
        from: usize,
        limit: usize,
        filter: Option<&str>,
        rtxn: &RoTxn,
        filter_universe: RoaringBitmap,
    ) -> Result<(usize, Vec<GenericNode>), ArunaError> {
        let mut universe = self.filtered_universe(filter, rtxn)?;
        universe &= filter_universe;

        let mut ctx = SearchContext::new(&self.milli_index, &rtxn).inspect_err(logerr!())?;
        let result = execute_search(
            &mut ctx,                                         // Search context
            (!query.trim().is_empty()).then(|| query.trim()), // Query
            TermsMatchingStrategy::Last,                      // Terms matching strategy
            milli::score_details::ScoringStrategy::Skip,      // Scoring strategy
            false,                                            // exhaustive number of hits ?
            universe,                                         // Universe
            &None,                                            // Sort criteria
            &None,                                            // Distinct criteria
            GeoSortStrategy::default(),                       // Geo sort strategy
            from,                                             // From (for pagination)
            limit,                                            // Limit (for pagination)
            None,                                             // Words limit
            &mut DefaultSearchLogger,                         // Search logger
            &mut DefaultSearchLogger,                         // Search logger
            TimeBudget::max(),                                // Time budget
            None,                                             // Ranking score threshold
            None,                                             // Locales (Languages)
        )
        .inspect_err(logerr!())?;

        Ok((
            result.candidates.len() as usize,
            self.milli_index
                .documents(&rtxn, result.documents_ids)
                .inspect_err(logerr!())?
                .into_iter()
                .map(|(_idx, obkv)| {
                    // TODO: More efficient conversion for found nodes
                    let variant: serde_json::Number =
                        serde_json::from_slice(obkv.get(1).expect("Obkv variant key not found"))
                            .inspect_err(logerr!())?;
                    let variant: NodeVariant = variant.try_into().inspect_err(logerr!())?;

                    Ok(match variant {
                        NodeVariant::ResourceProject
                        | NodeVariant::ResourceFolder
                        | NodeVariant::ResourceObject => {
                            GenericNode::Resource(Resource::try_from(&obkv).inspect_err(logerr!())?)
                        }
                        NodeVariant::User => {
                            GenericNode::User(User::try_from(&obkv).inspect_err(logerr!())?)
                        }
                        NodeVariant::ServiceAccount => GenericNode::ServiceAccount(
                            ServiceAccount::try_from(&obkv).inspect_err(logerr!())?,
                        ),
                        NodeVariant::Group => {
                            GenericNode::Group(Group::try_from(&obkv).inspect_err(logerr!())?)
                        }
                        NodeVariant::Realm => {
                            GenericNode::Realm(Realm::try_from(&obkv).inspect_err(logerr!())?)
                        }
                        NodeVariant::Component => GenericNode::Component(
                            Component::try_from(&obkv).inspect_err(logerr!())?,
                        ),
                    })
                })
                .collect::<Result<Vec<_>, ArunaError>>()?,
        ))
    }

    // This is a lower level function that only returns the filtered universe
    // We can use this to check for generic "exists" queries
    // For full search results use the search function
    #[tracing::instrument(level = "trace", skip(self, rtxn))]
    pub fn filtered_universe(
        &self,
        filter: Option<&str>,
        rtxn: &RoTxn,
    ) -> Result<RoaringBitmap, ArunaError> {
        let filter = if let Some(filter) = filter {
            Filter::from_str(filter).inspect_err(logerr!())?
        } else {
            None
        };

        Ok(filtered_universe(&self.milli_index, rtxn, &filter).inspect_err(logerr!())?)
    }

    #[tracing::instrument(level = "trace", skip(self, rtxn))]
    pub fn add_public_resources_universe(
        &self,
        rtxn: &mut WriteTxn,
        universe: &[u32],
    ) -> Result<(), ArunaError> {
        let mut universe = RoaringBitmap::from_iter(universe.iter().copied());

        let existing = self
            .single_entry_database
            .remap_types::<Str, CboRoaringBitmapCodec>()
            .get(&rtxn.get_txn(), single_entry_names::PUBLIC_RESOURCES)
            .inspect_err(logerr!())?
            .unwrap_or_default();

        // Union of the newly added universe and the existing universe
        universe |= existing;

        self.single_entry_database
            .remap_types::<Str, CboRoaringBitmapCodec>()
            .put(
                rtxn.get_txn(),
                single_entry_names::PUBLIC_RESOURCES,
                &universe,
            )
            .inspect_err(logerr!())?;
        Ok(())
    }

    #[tracing::instrument(level = "trace", skip(self, rtxn))]
    pub fn add_user_universe(&self, rtxn: &mut WriteTxn, user: u32) -> Result<(), ArunaError> {
        let mut universe = RoaringBitmap::new();
        universe.insert(user);

        let existing = self
            .single_entry_database
            .remap_types::<Str, CboRoaringBitmapCodec>()
            .get(&rtxn.get_txn(), single_entry_names::SEARCHABLE_USERS)
            .inspect_err(logerr!())?
            .unwrap_or_default();

        // Union of the newly added user and the existing universe
        universe |= existing;

        self.single_entry_database
            .remap_types::<Str, CboRoaringBitmapCodec>()
            .put(
                rtxn.get_txn(),
                single_entry_names::SEARCHABLE_USERS,
                &universe,
            )
            .inspect_err(logerr!())?;
        Ok(())
    }

    #[tracing::instrument(level = "trace", skip(self, rtxn))]
    pub fn add_read_permission_universe(
        &self,
        rtxn: &mut WriteTxn,
        target: u32, // Group, User or Realm
        universe: &[u32],
    ) -> Result<(), ArunaError> {
        let mut universe = RoaringBitmap::from_iter(universe.iter().copied());

        let existing = self
            .read_permissions
            .get(&rtxn.get_txn(), &target)
            .inspect_err(logerr!())?
            .unwrap_or_default();

        // Union of the newly added user and the existing universe
        universe |= existing;

        self.read_permissions
            .put(rtxn.get_txn(), &target, &universe)
            .inspect_err(logerr!())?;
        Ok(())
    }

    #[tracing::instrument(level = "trace", skip(self, rtxn))]
    pub fn get_read_permission_universe(
        &self,
        rtxn: &RoTxn,
        read_resources: &[u32],
    ) -> Result<RoaringBitmap, ArunaError> {
        let mut universe = RoaringBitmap::new();
        for read_resource in read_resources {
            universe |= self
                .read_permissions
                .get(rtxn, read_resource)
                .inspect_err(logerr!())?
                .unwrap_or_default();
        }
        Ok(universe)
    }

    #[tracing::instrument(level = "trace", skip(self, rtxn))]
    pub fn get_public_universe(&self, rtxn: &RoTxn) -> Result<RoaringBitmap, ArunaError> {
        Ok(self
            .single_entry_database
            .remap_types::<Str, CboRoaringBitmapCodec>()
            .get(&rtxn, single_entry_names::PUBLIC_RESOURCES)
            .inspect_err(logerr!())?
            .unwrap_or_default())
    }

    #[tracing::instrument(level = "trace", skip(self, rtxn))]
    pub fn get_user_universe(&self, rtxn: &RoTxn) -> Result<RoaringBitmap, ArunaError> {
        Ok(self
            .single_entry_database
            .remap_types::<Str, CboRoaringBitmapCodec>()
            .get(&rtxn, single_entry_names::SEARCHABLE_USERS)
            .inspect_err(logerr!())?
            .unwrap_or_default())
    }

    #[tracing::instrument(level = "trace", skip(self))]
    pub fn get_realm_and_groups(&self, user_idx: u32) -> Result<Vec<u32>, ArunaError> {
        get_realm_and_groups(&self.graph.read().expect("RWLock poison error"), user_idx)
    }

    #[tracing::instrument(level = "trace", skip(self, rtxn))]
    pub fn get_relation_info(
        &self,
        relation_idx: &u32,
        rtxn: &RoTxn,
    ) -> Result<Option<RelationInfo>, ArunaError> {
        let relation_info = self
            .relation_infos
            .get(&rtxn, relation_idx)
            .inspect_err(logerr!())?;
        Ok(relation_info)
    }

    #[tracing::instrument(level = "trace", skip(self, rtxn))]
    pub fn get_relation_infos(&self, rtxn: &RoTxn) -> Result<Vec<RelationInfo>, ArunaError> {
        let relation_info = self
            .relation_infos
            .iter(&rtxn)
            .inspect_err(logerr!())?
            .filter_map(|a| Some(a.ok()?.1))
            .collect();
        Ok(relation_info)
    }

    #[tracing::instrument(level = "trace", skip(self, wtxn, keys))]
    pub fn add_issuer(
        &self,
        wtxn: &mut WriteTxn,
        issuer_name: String,
        issuer_endpoint: String,
        audiences: Vec<String>,
        keys: (Vec<(String, DecodingKey)>, NaiveDateTime),
    ) -> Result<(), ArunaError> {
        let mut wtxn = wtxn.get_txn();
        let issuer_single_entry_db = self
            .single_entry_database
            .remap_types::<Str, SerdeBincode<Vec<IssuerKey>>>();

        let mut entries = issuer_single_entry_db
            .get(&wtxn, single_entry_names::ISSUER_KEYS)
            .inspect_err(logerr!())?;

        for key in keys.0.into_iter().map(|(key_id, decoding_key)| IssuerKey {
            key_id,
            issuer_name: issuer_name.clone(),
            issuer_endpoint: Some(issuer_endpoint.clone()),
            issuer_type: IssuerType::OIDC,
            decoding_key,
            audiences: audiences.clone(),
        }) {
            match entries {
                Some(ref current_keys) if current_keys.contains(&key) => {
                    continue;
                }
                Some(ref mut current_keys) if !current_keys.contains(&key) => {
                    current_keys.push(key);
                    issuer_single_entry_db
                        .put(&mut wtxn, single_entry_names::ISSUER_KEYS, &current_keys)
                        .inspect_err(logerr!())?;
                }
                _ => {
                    // TODO: This should not happen at this stage right?
                    issuer_single_entry_db
                        .put(&mut wtxn, single_entry_names::ISSUER_KEYS, &vec![key])
                        .inspect_err(logerr!())?;
                }
            }
        }

        Ok(())
    }

    #[tracing::instrument(level = "trace", skip(self, wtxn))]
    pub fn add_oidc_mapping(
        &self,
        wtxn: &mut WriteTxn,
        user_idx: u32,
        oidc_mapping: (String, String), // (oidc_id, issuer_name)
    ) -> Result<(), ArunaError> {
        let mut wtxn = wtxn.get_txn();
        self.oidc_mappings
            .put(&mut wtxn, &oidc_mapping, &user_idx)
            .inspect_err(logerr!())?;
        Ok(())
    }

    #[tracing::instrument(level = "trace", skip(self, oidc_mapping))]
    pub fn get_user_by_oidc(
        &self,
        oidc_mapping: (String, String), // (oidc_id, issuer_name)
    ) -> Result<Requester, ArunaError> {
        let read_txn = self.read_txn()?;

        let user_idx = if let Some(user_idx) = self
            .oidc_mappings
            .get(&read_txn, &oidc_mapping)
            .inspect_err(logerr!())?
        {
            user_idx
        } else {
            return Ok(Requester::Unregistered {
                oidc_subject: oidc_mapping.0,
                oidc_realm: oidc_mapping.1,
            });
        };

        let user: User = self
            .get_node(&read_txn, user_idx)
            .ok_or_else(|| ArunaError::NotFound(format!("{user_idx}")))?;

        Ok(Requester::User {
            user_id: user.id,
            auth_method: crate::transactions::request::AuthMethod::Oidc {
                oidc_realm: oidc_mapping.1,
                oidc_subject: oidc_mapping.0,
            },
            impersonated_by: None,
        })
    }

    #[tracing::instrument(level = "trace", skip(self, rtxn))]
    pub fn get_realms_for_user(
        &self,
        rtxn: &RoTxn<'_>,
        user: Ulid,
    ) -> Result<Vec<Realm>, ArunaError> {
        let graph = self.graph.read().expect("Poisoned lock");
        let user_idx = self
            .get_idx_from_ulid(&user, &rtxn)
            .ok_or_else(|| ArunaError::NotFound("User not found".to_string()))?;
        let realm_idxs = super::graph::get_realms(&graph, user_idx)?;
        let mut realms = Vec::new();
        for realm in realm_idxs {
            realms.push(self.get_node(&rtxn, realm).expect("Database error"));
        }
        Ok(realms)
    }

    #[tracing::instrument(level = "trace", skip(self, rtxn))]
    pub fn get_subscribers(&self, rtxn: &RoTxn<'_>) -> Result<Vec<Subscriber>, ArunaError> {
        let db = self
            .single_entry_database
            .remap_types::<Str, SerdeBincode<Vec<Subscriber>>>();

        let subscribers = db
            .get(&rtxn, single_entry_names::SUBSCRIBER_CONFIG)
            .inspect_err(logerr!())?;

        Ok(subscribers.unwrap_or_default())
    }

    #[tracing::instrument(level = "trace", skip(self, wtxn))]
    pub fn add_subscriber(
        &self,
        wtxn: &mut WriteTxn,
        subscriber: Subscriber,
    ) -> Result<(), ArunaError> {
        let mut wtxn = wtxn.get_txn();
        let db = self
            .single_entry_database
            .remap_types::<Str, SerdeBincode<Vec<Subscriber>>>();

        let mut subscribers = db
            .get(&wtxn, single_entry_names::SUBSCRIBER_CONFIG)
            .inspect_err(logerr!())?
            .unwrap_or_default();

        subscribers.push(subscriber);

        db.put(
            &mut wtxn,
            single_entry_names::SUBSCRIBER_CONFIG,
            &subscribers,
        )
        .inspect_err(logerr!())?;

        Ok(())
    }

    // Adds the event to all subscribers that are interested in the target_ids
    // #[tracing::instrument(level = "trace", skip(self, wtxn))]
    // pub fn add_event_to_subscribers(
    //     &self,
    //     wtxn: &mut WriteTxn,
    //     event_id: u128,
    //     target_idxs: &[u32], // The target indexes that the event is related to
    // ) -> Result<(), ArunaError> {
    //     let mut wtxn = wtxn.get_txn();

    //     let subscribers_db = self
    //         .single_entry_database
    //         .remap_types::<Str, SerdeBincode<Vec<Subscriber>>>();
    //     let all_subscribers = subscribers_db
    //         .get(&wtxn, single_entry_names::SUBSCRIBER_CONFIG)
    //         .inspect_err(logerr!())?
    //         .unwrap_or_default();

    //     all_subscribers
    //         .into_iter()
    //         .filter(|s| target_idxs.contains(&s.target_idx))
    //         .try_for_each(|s| {
    //             let mut subscribers = self
    //                 .subscribers
    //                 .get(&wtxn, &s.id.0)
    //                 .inspect_err(logerr!())?
    //                 .unwrap_or_default();
    //             subscribers.push(event_id);
    //             self.subscribers
    //                 .put(&mut wtxn, &s.id.0, &subscribers)
    //                 .inspect_err(logerr!())?;
    //             Ok::<_, ArunaError>(())
    //         })?;

    //     Ok(())
    // }

    // This can also be used to acknowledge events
    #[tracing::instrument(level = "trace", skip(self, wtxn))]
    pub fn get_events_subscriber(
        &self,
        wtxn: &mut WriteTxn,
        subscriber_id: u128,
        acknowledge_to: Option<u128>,
    ) -> Result<Vec<u128>, ArunaError> {
        let mut wtxn = wtxn.get_txn();

        let Some(mut events) = self
            .subscribers
            .get(&wtxn, &subscriber_id)
            .inspect_err(logerr!())?
        else {
            return Ok(Vec::new());
        };

        if let Some(drain_till) = acknowledge_to {
            if let Some(event) = events.iter().position(|e| *e == drain_till) {
                events.drain(0..=event);
                self.subscribers
                    .put(&mut wtxn, &subscriber_id, &events)
                    .inspect_err(logerr!())?;
            };
        }

        Ok(events)
    }

    #[tracing::instrument(level = "trace", skip(self, wtxn))]
    pub fn create_relation_variant(
        &self,
        wtxn: &mut WriteTxn,
        info: RelationInfo,
    ) -> Result<(), ArunaError> {
        self.relation_infos
            .put(wtxn.get_txn(), &info.idx, &info)
            .inspect_err(logerr!())?;

        Ok(())
    }

<<<<<<< HEAD
=======

>>>>>>> a9ec12ad
    #[tracing::instrument(level = "trace", skip(self, wtxn))]
    pub fn update_node_field<'a>(
        &'a self,
        wtxn: &mut WriteTxn<'a>,
        node_id: Ulid,
<<<<<<< HEAD
        mut json_object: serde_json::Map<String, serde_json::Value>,
    ) -> Result<(), ArunaError> {
=======
        json_object: serde_json::Map<String, serde_json::Value>,
    ) -> Result<(), ArunaError>
    {
>>>>>>> a9ec12ad
        let indexer_config = IndexerConfig::default();
        let mut documents_config = IndexDocumentsConfig::default();
        documents_config.update_method = IndexDocumentsMethod::UpdateDocuments;
        let builder = IndexDocuments::new(
            wtxn.get_txn(),
            &self.milli_index,
            &indexer_config,
<<<<<<< HEAD
            IndexDocumentsConfig::default(),
=======
            documents_config,
>>>>>>> a9ec12ad
            |_| (),
            || false,
        )?;

<<<<<<< HEAD
        json_object.insert("id".to_string(), serde_json::Value::String(node_id.to_string()));

=======
>>>>>>> a9ec12ad
        // Create a document batch
        let mut documents_batch = DocumentsBatchBuilder::new(Vec::new());
        // Add the json object to the batch
        documents_batch.append_json_object(&json_object)?;
        // Create a reader for the batch
        let reader = DocumentsBatchReader::from_reader(Cursor::new(documents_batch.into_inner()?))
            .map_err(|_| {
                tracing::error!(?node_id, "Unable to index document");
                ArunaError::DatabaseError("Unable to index document".to_string())
            })?;
        // Add the batch to the reader
        let (builder, error) = builder.add_documents(reader)?;
        error.map_err(|e| {
            tracing::error!(?node_id, ?e, "Error adding document");
            ArunaError::DatabaseError("Error adding document".to_string())
        })?;

        // Execute the indexing
        builder.execute()?;

        Ok(())
    }
}<|MERGE_RESOLUTION|>--- conflicted
+++ resolved
@@ -1288,23 +1288,13 @@
         Ok(())
     }
 
-<<<<<<< HEAD
-=======
-
->>>>>>> a9ec12ad
     #[tracing::instrument(level = "trace", skip(self, wtxn))]
     pub fn update_node_field<'a>(
         &'a self,
         wtxn: &mut WriteTxn<'a>,
         node_id: Ulid,
-<<<<<<< HEAD
         mut json_object: serde_json::Map<String, serde_json::Value>,
     ) -> Result<(), ArunaError> {
-=======
-        json_object: serde_json::Map<String, serde_json::Value>,
-    ) -> Result<(), ArunaError>
-    {
->>>>>>> a9ec12ad
         let indexer_config = IndexerConfig::default();
         let mut documents_config = IndexDocumentsConfig::default();
         documents_config.update_method = IndexDocumentsMethod::UpdateDocuments;
@@ -1312,20 +1302,13 @@
             wtxn.get_txn(),
             &self.milli_index,
             &indexer_config,
-<<<<<<< HEAD
-            IndexDocumentsConfig::default(),
-=======
             documents_config,
->>>>>>> a9ec12ad
             |_| (),
             || false,
         )?;
 
-<<<<<<< HEAD
         json_object.insert("id".to_string(), serde_json::Value::String(node_id.to_string()));
 
-=======
->>>>>>> a9ec12ad
         // Create a document batch
         let mut documents_batch = DocumentsBatchBuilder::new(Vec::new());
         // Add the json object to the batch

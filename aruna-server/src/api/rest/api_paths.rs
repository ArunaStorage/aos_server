use crate::models::requests::*;
use crate::{error::ArunaError, transactions::controller::Controller};
use axum::{
    extract::{Query, State},
    http::HeaderMap,
    response::IntoResponse,
    Json,
};
use std::sync::Arc;

use super::utils::{extract_token, into_axum_response};

/// Create a new resource
#[utoipa::path(
    post,
    path = "/api/v3/resource",
    request_body = CreateResourceRequest,
    responses(
        (status = 200, body = CreateResourceResponse),
        ArunaError,
    ),
    security(
        ("auth" = [])
    ),
)]
pub async fn create_resource(
    State(state): State<Arc<Controller>>,
    headers: HeaderMap,
    Json(request): Json<CreateResourceRequest>,
) -> impl IntoResponse {
    into_axum_response(state.request(request, extract_token(&headers)).await)
}

/// Create a new resource
#[utoipa::path(
    post,
    path = "/api/v3/resource/batch",
    request_body = CreateResourceBatchRequest,
    responses(
        (status = 200, body = CreateResourceResponse),
        ArunaError,
    ),
    security(
        ("auth" = [])
    ),
)]
pub async fn create_resource_batch(
    State(state): State<Arc<Controller>>,
    headers: HeaderMap,
    Json(request): Json<CreateResourceBatchRequest>,
) -> impl IntoResponse {
    into_axum_response(state.request(request, extract_token(&headers)).await)
}

/// Create a new resource
#[utoipa::path(
    post,
    path = "/api/v3/resource/project",
    request_body = CreateProjectRequest,
    responses(
        (status = 200, body = CreateProjectResponse),
        ArunaError,
    ),
    security(
        ("auth" = [])
    ),
)]
pub async fn create_project(
    State(state): State<Arc<Controller>>,
    headers: HeaderMap,
    Json(request): Json<CreateProjectRequest>,
) -> impl IntoResponse {
    into_axum_response(state.request(request, extract_token(&headers)).await)
}

/// Get  resource
#[utoipa::path(
    get,
    path = "/api/v3/resources",
    params(
        GetResourcesRequest,
    ),
    responses(
        (status = 200, body = GetResourcesResponse),
        ArunaError,
    ),
    security(
        ("auth" = [])
    ),
)]
pub async fn get_resource(
    State(state): State<Arc<Controller>>,
    Query(request): Query<GetResourcesRequest>,
    header: HeaderMap,
) -> impl IntoResponse {
    into_axum_response(state.request(request, extract_token(&header)).await)
}

/// Create a new realm
#[utoipa::path(
    post,
    path = "/api/v3/realm",
    request_body = CreateRealmRequest,
    responses(
        (status = 200, body = CreateRealmResponse),
        ArunaError,
    ),
    security(
        ("auth" = [])
    ),
)]
pub async fn create_realm(
    State(state): State<Arc<Controller>>,
    header: HeaderMap,
    Json(request): Json<CreateRealmRequest>,
) -> impl IntoResponse {
    into_axum_response(state.request(request, extract_token(&header)).await)
}

/// Get realm
#[utoipa::path(
    get,
    path = "/api/v3/realm",
    params(
        GetRealmRequest,
    ),
    responses(
        (status = 200, body = GetRealmResponse),
        ArunaError,
    ),
    security(
        ("auth" = [])
    ),
)]
pub async fn get_realm(
    State(state): State<Arc<Controller>>,
    Query(request): Query<GetRealmRequest>,
    header: HeaderMap,
) -> impl IntoResponse {
    into_axum_response(state.request(request, extract_token(&header)).await)
}

/// Add group
#[utoipa::path(
    post,
    path = "/api/v3/realm/group",
    request_body = AddGroupRequest,
    responses(
        (status = 200, body = GetRealmResponse),
        ArunaError,
    ),
    security(
        ("auth" = [])
    ),
)]
pub async fn add_group(
    State(state): State<Arc<Controller>>,
    header: HeaderMap,
    Json(request): Json<AddGroupRequest>,
) -> impl IntoResponse {
    into_axum_response(state.request(request, extract_token(&header)).await)
}

/// Create a new  
#[utoipa::path(
    post,
    path = "/api/v3/group",
    request_body = CreateGroupRequest,
    responses(
        (status = 200, body = CreateGroupResponse),
        ArunaError,
    ),
    security(
        ("auth" = [])
    ),
)]
pub async fn create_group(
    State(state): State<Arc<Controller>>,
    header: HeaderMap,
    Json(request): Json<CreateGroupRequest>,
) -> impl IntoResponse {
    into_axum_response(state.request(request, extract_token(&header)).await)
}

/// Get realm
#[utoipa::path(
    get,
    path = "/api/v3/group",
    params(
        GetGroupRequest,
    ),
    responses(
        (status = 200, body = GetGroupResponse),
        ArunaError,
    ),
    security(
        (), // <-- make optional authentication
        ("auth" = [])
    ),
)]
pub async fn get_group(
    State(state): State<Arc<Controller>>,
    Query(request): Query<GetGroupRequest>,
    header: HeaderMap,
) -> impl IntoResponse {
    into_axum_response(state.request(request, extract_token(&header)).await)
}

/// Register a new user
#[utoipa::path(
    post,
    path = "/api/v3/user",
    request_body = RegisterUserRequest,
    responses(
        (status = 200, body = RegisterUserResponse),
        ArunaError,
    ),
    security(
        (), // <-- make optional authentication
        ("auth" = [])
    ),
)]
pub async fn register_user(
    State(state): State<Arc<Controller>>,
    header: HeaderMap,
    Json(request): Json<RegisterUserRequest>,
) -> impl IntoResponse {
    into_axum_response(state.request(request, extract_token(&header)).await)
}


/// Add user to group
#[utoipa::path(
    post,
    path = "/api/v3/group/user",
    request_body = AddUserRequest,
    responses(
        (status = 200, body = AddUserResponse),
        ArunaError,
    ),
    security(
        ("auth" = [])
    ),
)]
pub async fn add_user(
    State(state): State<Arc<Controller>>,
    header: HeaderMap,
    Json(request): Json<AddUserRequest>,
) -> impl IntoResponse {
    into_axum_response(state.request(request, extract_token(&header)).await)
}

/// Create a token
#[utoipa::path(
    post,
    path = "/api/v3/token",
    request_body = CreateTokenRequest,
    responses(
        (status = 200, body = CreateTokenResponse),
        ArunaError,
    ),
    security(
        (), // <-- make optional authentication
        ("auth" = [])
    ),
)]
pub async fn create_token(
    State(state): State<Arc<Controller>>,
    header: HeaderMap,
    Json(request): Json<CreateTokenRequest>,
) -> impl IntoResponse {
    into_axum_response(state.request(request, extract_token(&header)).await)
}

/// Search for resources
#[utoipa::path(
    get,
    path = "/api/v3/search",
    params(
        SearchRequest,
    ),
    responses(
        (status = 200, body = SearchResponse),
        ArunaError,
    ),
    security(
        (), // <-- make optional authentication
        ("auth" = [])
    ),
)]
pub async fn search(
    State(state): State<Arc<Controller>>,
    Query(request): Query<SearchRequest>,
    header: HeaderMap,
) -> impl IntoResponse {
    into_axum_response(state.request(request, extract_token(&header)).await)
}

<<<<<<< HEAD

/// Create a rule
#[utoipa::path(
    post,
    path = "/api/v3/rule",
    request_body = AddRuleRequest, 
    responses(
        (status = 200, body = AddRuleResponse),
=======
/// Get all realms from a user
#[utoipa::path(
    get,
    path = "/api/v3/user/realms",
    responses(
        (status = 200, body = GetRealmsFromUserResponse),
        ArunaError,
    ),
    security(
        (), // <-- make optional authentication
        ("auth" = [])
    ),
)]
pub async fn get_user_realms(
    State(state): State<Arc<Controller>>,
    header: HeaderMap,
) -> impl IntoResponse {
    into_axum_response(state.request(GetRealmsFromUserRequest{}, extract_token(&header)).await)
}

/// Get all groups from a user
#[utoipa::path(
    get,
    path = "/api/v3/user/groups",
    responses(
        (status = 200, body = GetGroupsFromUserResponse),
        ArunaError,
    ),
    security(
        (), // <-- make optional authentication
        ("auth" = [])
    ),
)]
pub async fn get_user_groups(
    State(state): State<Arc<Controller>>,
    header: HeaderMap,
) -> impl IntoResponse {
    into_axum_response(state.request(GetGroupsFromUserRequest{}, extract_token(&header)).await)
}

/// Get global server stats
#[utoipa::path(
    get,
    path = "/api/v3/stats",
    responses(
        (status = 200, body = GetStatsResponse),
        ArunaError,
    ),
    security(
        (), // <-- make optional authentication
        ("auth" = [])
    ),
)]
pub async fn get_stats(
    State(_state): State<Arc<Controller>>,
    _header: HeaderMap,
) -> impl IntoResponse {
    // TODO: Remove dummy data and impl stats collection
    // todo!();
    //into_axum_response(state.request(GetRealmsFromUserRequest{}, extract_token(&header)).await)
    Json(GetStatsResponse {
        resources: 1023,
        projects: 5,
        users: 12,
        storage: 12312930192,
        realms: 3,
    })
}

/// Get components of a realm (server, dataproxies, etc)
#[utoipa::path(
    get,
    path = "/api/v3/realm/components",
    params(
        GetRealmComponentsRequest,
    ),
    responses(
        (status = 200, body = GetRealmComponentsRequest),
        ArunaError,
    ),
    security(
        (), // <-- make optional authentication
        ("auth" = [])
    ),
)]
pub async fn get_realm_components(
    State(state): State<Arc<Controller>>,
    Query(request): Query<GetRealmComponentsRequest>,
    header: HeaderMap,
) -> impl IntoResponse {
    into_axum_response(state.request(request, extract_token(&header)).await)
}

/// Get relations of a resource
#[utoipa::path(
    get,
    path = "/api/v3/resource/relations",
    params(
        GetRelationsRequest,
    ),
    responses(
        (status = 200, body = GetRelationsResponse),
        ArunaError,
    ),
    security(
        (), // <-- make optional authentication
        ("auth" = [])
    ),
)]
pub async fn get_relations(
    State(state): State<Arc<Controller>>,
    Query(request): Query<GetRelationsRequest>,
    header: HeaderMap,
) -> impl IntoResponse {
    into_axum_response(state.request(request, extract_token(&header)).await)
}

/// Get users from group
#[utoipa::path(
    get,
    path = "/api/v3/group/users",
    params(
        GetUsersFromGroupRequest,
    ),
    responses(
        (status = 200, body = GetUsersFromGroupResponse),
        ArunaError,
    ),
    security(
        (), // <-- make optional authentication
        ("auth" = [])
    ),
)]
pub async fn get_group_users(
    State(state): State<Arc<Controller>>,
    Query(request): Query<GetUsersFromGroupRequest>,
    header: HeaderMap,
) -> impl IntoResponse {
    into_axum_response(state.request(request, extract_token(&header)).await)
}

/// Get groups from realm
#[utoipa::path(
    get,
    path = "/api/v3/realm/groups",
    params(
        GetGroupsFromRealmRequest,
    ),
    responses(
        (status = 200, body = GetGroupsFromRealmResponse),
>>>>>>> 5de560d0
        ArunaError,
    ),
    security(
        (), // <-- make optional authentication
        ("auth" = [])
    ),
)]
<<<<<<< HEAD
pub async fn add_rule(
    State(state): State<Arc<Controller>>,
    header: HeaderMap,
    Json(request): Json<AddRuleRequest>,
) -> impl IntoResponse {
    into_axum_response(state.request(request, extract_token(&header)).await)
=======
pub async fn get_realm_groups(
    State(state): State<Arc<Controller>>,
    Query(request): Query<GetGroupsFromRealmRequest>,
    header: HeaderMap,
) -> impl IntoResponse {
    into_axum_response(state.request(request, extract_token(&header)).await)
}

/// Get relation info
#[utoipa::path(
    get,
    path = "/api/v3/info/relation",
    responses(
        (status = 200, body = GetRelationInfosResponse),
        ArunaError,
    ),
    security(
        (), // <-- make optional authentication
        ("auth" = [])
    ),
)]
pub async fn get_relation_infos(
    State(state): State<Arc<Controller>>,
    header: HeaderMap,
) -> impl IntoResponse {
    into_axum_response(
        state
            .request(GetRelationInfosRequest {}, extract_token(&header))
            .await,
    )
}

/// Get relation info
#[utoipa::path(
    get,
    path = "/api/v3/user",
    responses(
        (status = 200, body = GetUserResponse),
        ArunaError,
    ),
    security(
        (), // <-- make optional authentication
        ("auth" = [])
    ),
)]
pub async fn get_user(
    State(state): State<Arc<Controller>>,
    header: HeaderMap,
) -> impl IntoResponse {
    into_axum_response(
        state
            .request(GetUserRequest {}, extract_token(&header))
            .await,
    )
}


/// Get events information
#[utoipa::path(
    get,
    path = "/api/v3/events",
    params(
        GetEventsRequest,
    ),
    responses(
        (status = 200, body = GetEventsResponse),
        ArunaError,
    ),
    security(
        (), // <-- make optional authentication
        ("auth" = [])
    ),
)]
pub async fn get_events(
    State(state): State<Arc<Controller>>,

    header: HeaderMap,
) -> impl IntoResponse {

    todo!();
    // into_axum_response(
    //     state
    //         .request(GetEventsRequest {}, extract_token(&header))
    //         .await,
    // )
>>>>>>> 5de560d0
}<|MERGE_RESOLUTION|>--- conflicted
+++ resolved
@@ -296,7 +296,6 @@
     into_axum_response(state.request(request, extract_token(&header)).await)
 }
 
-<<<<<<< HEAD
 
 /// Create a rule
 #[utoipa::path(
@@ -305,7 +304,21 @@
     request_body = AddRuleRequest, 
     responses(
         (status = 200, body = AddRuleResponse),
-=======
+        ArunaError,
+    ),
+    security(
+        (), // <-- make optional authentication
+        ("auth" = [])
+    ),
+)]
+pub async fn add_rule(
+    State(state): State<Arc<Controller>>,
+    header: HeaderMap,
+    Json(request): Json<AddRuleRequest>,
+) -> impl IntoResponse {
+    into_axum_response(state.request(request, extract_token(&header)).await)
+}
+
 /// Get all realms from a user
 #[utoipa::path(
     get,
@@ -456,22 +469,13 @@
     ),
     responses(
         (status = 200, body = GetGroupsFromRealmResponse),
->>>>>>> 5de560d0
-        ArunaError,
-    ),
-    security(
-        (), // <-- make optional authentication
-        ("auth" = [])
-    ),
-)]
-<<<<<<< HEAD
-pub async fn add_rule(
-    State(state): State<Arc<Controller>>,
-    header: HeaderMap,
-    Json(request): Json<AddRuleRequest>,
-) -> impl IntoResponse {
-    into_axum_response(state.request(request, extract_token(&header)).await)
-=======
+        ArunaError,
+    ),
+    security(
+        (), // <-- make optional authentication
+        ("auth" = [])
+    ),
+)]
 pub async fn get_realm_groups(
     State(state): State<Arc<Controller>>,
     Query(request): Query<GetGroupsFromRealmRequest>,
@@ -557,5 +561,4 @@
     //         .request(GetEventsRequest {}, extract_token(&header))
     //         .await,
     // )
->>>>>>> 5de560d0
 }
--- conflicted
+++ resolved
@@ -77,12 +77,9 @@
         .routes(routes!(create_s3_credential))
         .routes(routes!(get_s3_credentials))
         .routes(routes!(authorize_resource))
-<<<<<<< HEAD
         .routes(routes!(delete_resource))
-=======
         .routes(routes!(create_license))
         .routes(routes!(get_licenses))
         .routes(routes!(get_license))
->>>>>>> f7a8111c
         .with_state(store)
 }
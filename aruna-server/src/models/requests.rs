--- conflicted
+++ resolved
@@ -320,8 +320,6 @@
 #[derive(Clone, PartialEq, Eq, PartialOrd, Ord, Debug, Serialize, Deserialize, ToSchema)]
 pub struct AddOidcProviderResponse {}
 
-<<<<<<< HEAD
-
 #[derive(Clone, PartialEq, Eq, PartialOrd, Ord, Debug, Serialize, Deserialize, ToSchema)]
 pub struct AddRuleRequest {
     pub rule: String,
@@ -330,7 +328,7 @@
 
 #[derive(Clone, PartialEq, Eq, PartialOrd, Ord, Debug, Serialize, Deserialize, ToSchema)]
 pub struct AddRuleResponse {}
-=======
+
 #[derive(Clone, PartialEq, Eq, PartialOrd, Ord, Debug, Serialize, Deserialize, ToSchema)]
 pub struct GetRealmsFromUserRequest {}
 
@@ -387,5 +385,4 @@
 #[derive(Clone, Debug, Serialize, Deserialize, ToSchema)]
 pub struct GetEventsResponse {
     pub events: Vec<serde_json::Value>,
-}
->>>>>>> 5de560d0
+}
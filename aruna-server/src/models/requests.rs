use chrono::Utc;
use serde::{Deserialize, Serialize};
use ulid::Ulid;
use utoipa::{IntoParams, ToSchema};

use super::models::{
    Author, Component, ComponentType, Endpoint, GenericNode, Group, Hash, KeyValue, Permission,
    Realm, Relation, RelationInfo, Resource, ResourceVariant, S3Credential, Scope, Token, User,
    VisibilityClass,
};

fn default_license_tag() -> String {
    "CC-BY-SA-4.0".to_string()
}

#[derive(
    Clone, PartialEq, Eq, PartialOrd, Ord, Debug, Serialize, Deserialize, ToSchema, Default,
)]
pub struct CreateResourceRequest {
    pub name: String,
    #[serde(default)]
    pub title: String,
    #[serde(default)]
    pub description: String,
    pub variant: ResourceVariant,
    #[serde(default)]
    pub labels: Vec<KeyValue>,
    #[serde(default)]
    pub identifiers: Vec<String>,
    #[serde(default)]
    pub visibility: VisibilityClass,
    #[serde(default)]
    pub authors: Vec<Author>,
    #[serde(default)]
    pub license_id: Option<Ulid>,
    pub parent_id: Ulid,
}

#[derive(
    Clone, PartialEq, Eq, PartialOrd, Ord, Debug, Serialize, Deserialize, ToSchema, Default,
)]
pub struct BatchResource {
    pub name: String,
    pub parent: Parent,
    #[serde(default)]
    pub title: String,
    #[serde(default)]
    pub description: String,
    pub variant: ResourceVariant,
    #[serde(default)]
    pub labels: Vec<KeyValue>,
    #[serde(default)]
    pub identifiers: Vec<String>,
    #[serde(default)]
    pub visibility: VisibilityClass,
    #[serde(default)]
    pub authors: Vec<Author>,
    #[serde(default)]
    pub license_id: Option<Ulid>,
}

#[derive(Clone, PartialEq, Eq, PartialOrd, Ord, Debug, Serialize, Deserialize, ToSchema, Hash)]
pub enum Parent {
    ID(Ulid),
    Idx(u32),
}

impl Default for Parent {
    fn default() -> Self {
        Parent::Idx(0)
    }
}

#[derive(
    Clone, PartialEq, Eq, PartialOrd, Ord, Debug, Serialize, Deserialize, ToSchema, Default,
)]
pub struct CreateResourceBatchRequest {
    pub resources: Vec<BatchResource>,
}

#[derive(
    Clone, PartialEq, Eq, PartialOrd, Ord, Debug, Serialize, Deserialize, ToSchema, Default,
)]
pub struct CreateProjectRequest {
    pub name: String,
    #[serde(default)]
    pub title: String,
    #[serde(default)]
    pub description: String,
    #[serde(default)]
    pub labels: Vec<KeyValue>,
    #[serde(default)]
    pub identifiers: Vec<String>,
    #[serde(default)]
    pub visibility: VisibilityClass,
    #[serde(default)]
    pub authors: Vec<Author>,
    #[serde(default)]
    pub license_id: Option<Ulid>,
    #[serde(default)]
    pub group_id: Ulid,
    #[serde(default)]
    pub realm_id: Ulid,
    // TODO: Default endpoints?
    #[serde(default)]
    pub data_endpoint: Option<Ulid>,
}

#[derive(Clone, PartialEq, Eq, PartialOrd, Ord, Debug, Serialize, Deserialize, ToSchema)]
pub struct CreateRealmRequest {
    pub tag: String,
    pub name: String,
    pub description: String,
}

#[derive(Clone, PartialEq, Eq, PartialOrd, Ord, Debug, Serialize, Deserialize, ToSchema)]
pub struct CreateGroupRequest {
    pub name: String,
    pub description: String,
}

#[derive(Clone, PartialEq, Eq, PartialOrd, Ord, Debug, Serialize, Deserialize, ToSchema)]
pub struct CreateGroupResponse {
    pub group: Group,
}

#[derive(
    Clone, PartialEq, Eq, PartialOrd, Ord, Debug, Serialize, Deserialize, ToSchema, IntoParams,
)]
pub struct GetResourcesRequest {
    pub ids: Vec<Ulid>,
}

// Read responses
#[derive(Clone, PartialEq, Eq, PartialOrd, Ord, Debug, Serialize, Deserialize, ToSchema)]
pub struct GetResourcesResponse {
    pub resources: Vec<Resource>,
    // pub relations: Vec<Relation>, // TODO: remove and move into its own request
}

// Write responses
#[derive(Clone, PartialEq, Eq, PartialOrd, Ord, Debug, Serialize, Deserialize, ToSchema)]
pub struct CreateProjectResponse {
    pub resource: Resource,
}

#[derive(Clone, PartialEq, Eq, PartialOrd, Ord, Debug, Serialize, Deserialize, ToSchema)]
pub struct CreateResourceResponse {
    pub resource: Resource,
}

#[derive(Clone, PartialEq, Eq, PartialOrd, Ord, Debug, Serialize, Deserialize, ToSchema)]
pub struct CreateResourceBatchResponse {
    pub resources: Vec<Resource>,
}

#[derive(Clone, PartialEq, Eq, PartialOrd, Ord, Debug, Serialize, Deserialize, ToSchema)]
pub struct CreateRealmResponse {
    pub realm: Realm,
    pub admin_group_id: Ulid,
}

#[derive(Clone, PartialEq, Eq, PartialOrd, Ord, Debug, Serialize, Deserialize, ToSchema)]
pub struct AddGroupRequest {
    pub realm_id: Ulid,
    pub group_id: Ulid,
}

#[derive(Clone, PartialEq, Eq, PartialOrd, Ord, Debug, Serialize, Deserialize, ToSchema)]
pub struct AddGroupResponse {}

#[derive(
    Clone, PartialEq, Eq, PartialOrd, Ord, Debug, Serialize, Deserialize, ToSchema, IntoParams,
)]
pub struct GetRealmRequest {
    pub id: Ulid,
}

#[derive(
    Clone, PartialEq, Eq, PartialOrd, Ord, Debug, Serialize, Deserialize, ToSchema, IntoParams,
)]
pub struct GetRealmResponse {
    pub realm: Realm,
    // pub groups: Vec<Ulid>, // TODO: remove and move into its own request
}

#[derive(
    Clone, PartialEq, Eq, PartialOrd, Ord, Debug, Serialize, Deserialize, ToSchema, IntoParams,
)]
pub struct GetGroupRequest {
    pub id: Ulid,
}

#[derive(
    Clone, PartialEq, Eq, PartialOrd, Ord, Debug, Serialize, Deserialize, ToSchema, IntoParams,
)]
pub struct GetGroupResponse {
    pub group: Group,
    // pub members: Vec<Ulid>, // TODO: remove and move into its own request?
}

#[derive(Clone, PartialEq, Eq, PartialOrd, Ord, Debug, Serialize, Deserialize, ToSchema)]
pub struct RegisterUserRequest {
    pub email: String,
    pub first_name: String,
    pub last_name: String,
    pub identifier: String,
}

#[derive(Clone, PartialEq, Eq, PartialOrd, Ord, Debug, Serialize, Deserialize, ToSchema)]
pub struct RegisterUserResponse {
    pub user: User,
}

#[derive(Clone, PartialEq, Eq, PartialOrd, Ord, Debug, Serialize, Deserialize, ToSchema)]
pub struct CreateTokenRequest {
    pub name: String,
    #[serde(default)]
    pub expires_at: Option<chrono::DateTime<Utc>>,
    #[serde(default)]
    pub scope: Scope,
    //pub constraints: Vec<Constraint>,
    pub realm_id: Option<Ulid>,
    pub group_id: Option<Ulid>,
}

#[derive(Clone, PartialEq, Eq, PartialOrd, Ord, Debug, Serialize, Deserialize, ToSchema)]
pub struct CreateTokenResponse {
    pub token: Token,
    pub secret: String,
}

#[derive(Clone, PartialEq, Eq, PartialOrd, Ord, Debug, Serialize, Deserialize, ToSchema)]
pub struct CreateS3CredentialsRequest {
    pub name: String,
    pub realm_id: Ulid,
    pub group_id: Ulid,
    pub component_id: Ulid,
    #[serde(default)]
    pub scope: Scope,
    #[serde(default)]
    pub expires_at: Option<chrono::DateTime<Utc>>,
    //pub constraints: Vec<Constraint>,
}

#[derive(Clone, PartialEq, Eq, PartialOrd, Ord, Debug, Serialize, Deserialize, ToSchema)]
pub struct CreateS3CredentialsResponse {
    pub token: Token,
    pub component_id: Ulid,
    pub access_key: String,
    pub secret_key: String,
}

#[derive(Clone, PartialEq, Eq, PartialOrd, Ord, Debug, Serialize, Deserialize, ToSchema)]
pub struct GetTokensRequest {}

#[derive(Clone, PartialEq, Eq, PartialOrd, Ord, Debug, Serialize, Deserialize, ToSchema)]
pub struct GetTokensResponse {
    pub tokens: Vec<Token>,
}

#[derive(Clone, PartialEq, Eq, PartialOrd, Ord, Debug, Serialize, Deserialize, ToSchema)]
pub struct GetS3CredentialsRequest {}

#[derive(Clone, PartialEq, Eq, PartialOrd, Ord, Debug, Serialize, Deserialize, ToSchema)]
pub struct GetS3CredentialsResponse {
    pub tokens: Vec<S3Credential>,
}

#[derive(
    Clone, PartialEq, Eq, PartialOrd, Ord, Debug, Serialize, Deserialize, ToSchema, IntoParams,
)]
pub struct SearchRequest {
    #[serde(default)]
    pub query: String,
    #[serde(default)]
    pub filter: Option<String>,
    #[serde(default)]
    pub limit: Option<usize>,
    #[serde(default)]
    pub offset: Option<usize>,
}

#[derive(Clone, PartialEq, Eq, Debug, Serialize, Deserialize, ToSchema)]
pub struct SearchResponse {
    pub expected_hits: usize,
    pub resources: Vec<GenericNode>,
}

#[derive(Clone, PartialEq, Eq, PartialOrd, Ord, Debug, Serialize, Deserialize, ToSchema)]
pub struct AddUserRequest {
    pub group_id: Ulid,
    pub user_id: Ulid,
    pub permission: Permission,
}

#[derive(Clone, PartialEq, Eq, PartialOrd, Ord, Debug, Serialize, Deserialize, ToSchema)]
pub struct AddUserResponse {}

#[derive(
    Clone, PartialEq, Eq, PartialOrd, Ord, Debug, Serialize, Deserialize, ToSchema, Default,
)]
pub enum Direction {
    Incoming,
    Outgoing,
    #[default]
    All,
}

fn default_page_size() -> usize {
    100
}

#[derive(
    Clone, PartialEq, Eq, PartialOrd, Ord, Debug, Serialize, Deserialize, ToSchema, IntoParams,
)]
pub struct GetRelationsRequest {
    #[serde(default)]
    pub node: Ulid,
    #[serde(default)]
    pub direction: Direction, // wrapper type for petgraph::Direction enum
    #[serde(default)]
    pub filter: Vec<u32>, // Filter with Strings for directions or idx for rel idx?
    #[serde(default)]
    pub offset: Option<usize>,
    #[serde(default = "default_page_size")]
    pub page_size: usize, // Max value 1000? Default 100
}

#[derive(Clone, PartialEq, Eq, PartialOrd, Ord, Debug, Serialize, Deserialize, ToSchema)]
pub struct GetRelationsResponse {
    pub relations: Vec<Relation>,
    pub offset: Option<usize>,
}

#[derive(Clone, PartialEq, Eq, PartialOrd, Ord, Debug, Serialize, Deserialize, ToSchema)]
pub struct GetRelationInfosRequest {}

#[derive(Clone, PartialEq, Eq, PartialOrd, Ord, Debug, Serialize, Deserialize, ToSchema)]
pub struct GetRelationInfosResponse {
    pub relation_infos: Vec<RelationInfo>,
}

#[derive(
    Clone, PartialEq, Eq, PartialOrd, Ord, Debug, Serialize, Deserialize, ToSchema, IntoParams,
)]
pub struct GetUsersFromGroupRequest {
    pub group_id: Ulid,
}

#[derive(Clone, PartialEq, Eq, PartialOrd, Ord, Debug, Serialize, Deserialize, ToSchema)]
pub struct GetUsersFromGroupResponse {
    pub users: Vec<User>,
}

#[derive(
    Clone, PartialEq, Eq, PartialOrd, Ord, Debug, Serialize, Deserialize, ToSchema, IntoParams,
)]
pub struct GetGroupsFromRealmRequest {
    pub realm_id: Ulid,
}

#[derive(Clone, PartialEq, Eq, PartialOrd, Ord, Debug, Serialize, Deserialize, ToSchema)]
pub struct GetGroupsFromRealmResponse {
    pub groups: Vec<Group>,
}

// Issuer and auth requests
#[derive(Clone, PartialEq, Eq, PartialOrd, Ord, Debug, Serialize, Deserialize, ToSchema)]
pub struct AddOidcProviderRequest {
    pub issuer_name: String,
    pub issuer_endpoint: String,
    pub audiences: Vec<String>,
}

#[derive(Clone, PartialEq, Eq, PartialOrd, Ord, Debug, Serialize, Deserialize, ToSchema)]
pub struct AddOidcProviderResponse {}

#[derive(Clone, PartialEq, Eq, PartialOrd, Ord, Debug, Serialize, Deserialize, ToSchema)]
pub struct GetRealmsFromUserRequest {}

#[derive(Clone, PartialEq, Eq, PartialOrd, Ord, Debug, Serialize, Deserialize, ToSchema)]
pub struct GetRealmsFromUserResponse {
    pub realms: Vec<Realm>,
}

#[derive(Clone, PartialEq, Eq, PartialOrd, Ord, Debug, Serialize, Deserialize, ToSchema)]
pub struct GetGroupsFromUserRequest {}

#[derive(Clone, PartialEq, Eq, PartialOrd, Ord, Debug, Serialize, Deserialize, ToSchema)]
pub struct GetGroupsFromUserResponse {
    pub groups: Vec<(Group, Permission)>,
}

#[derive(Clone, PartialEq, Eq, PartialOrd, Ord, Debug, Serialize, Deserialize, ToSchema)]
pub struct GetStatsRequest {}

#[derive(Clone, PartialEq, Eq, PartialOrd, Ord, Debug, Serialize, Deserialize, ToSchema)]
pub struct GetStatsResponse {
    pub resources: usize,
    pub projects: usize,
    pub users: usize,
    pub storage: usize, // in bytes
    pub realms: usize,
}

#[derive(
    Clone, PartialEq, Eq, PartialOrd, Ord, Debug, Serialize, Deserialize, ToSchema, IntoParams,
)]
pub struct GetRealmComponentsRequest {
    pub realm_id: Ulid,
}

#[derive(Clone, PartialEq, Eq, PartialOrd, Ord, Debug, Serialize, Deserialize, ToSchema)]
pub struct GetRealmComponentsResponse {
    pub components: Vec<Component>,
}

#[derive(Clone, PartialEq, Eq, PartialOrd, Ord, Debug, Serialize, Deserialize, ToSchema)]
pub struct GetUserRequest {}

#[derive(Clone, PartialEq, Eq, PartialOrd, Ord, Debug, Serialize, Deserialize, ToSchema)]
pub struct GetUserResponse {
    pub user: User,
}

#[derive(
    Clone, PartialEq, Eq, PartialOrd, Ord, Debug, Serialize, Deserialize, ToSchema, IntoParams,
)]
pub struct GetEventsRequest {
    pub subscriber_id: Ulid,
    #[serde(default)]
    pub acknowledge_from: Option<Ulid>,
}

#[derive(Clone, Debug, Serialize, Deserialize, ToSchema)]
pub struct GetEventsResponse {
    // EventId, Event
    pub events: Vec<serde_json::Map<String, serde_json::Value>>,
}

// User ask to access a group
#[derive(Clone, Debug, Serialize, Deserialize, ToSchema)]
pub struct UserAccessGroupRequest {
    pub group_id: Ulid,
}

#[derive(Clone, Debug, Serialize, Deserialize, ToSchema)]
pub struct UserAccessGroupResponse {}

#[derive(Clone, Debug, Serialize, Deserialize, ToSchema)]
pub struct GroupAccessRealmRequest {
    pub group_id: Ulid,
    pub realm_id: Ulid,
}

#[derive(Clone, Debug, Serialize, Deserialize, ToSchema)]
pub struct GroupAccessRealmRequestHelper {
    pub group_id: Ulid,
}

#[derive(Clone, Debug, Serialize, Deserialize, ToSchema)]
pub struct GroupAccessRealmResponse {}

#[derive(Clone, Debug, Serialize, Deserialize, ToSchema)]
pub struct CreateRelationRequest {
    pub source: Ulid,
    pub target: Ulid,
    pub variant: u32,
}

#[derive(Clone, Debug, Serialize, Deserialize, ToSchema)]
pub struct CreateRelationResponse {}

#[derive(Clone, Debug, Serialize, Deserialize, ToSchema)]
pub struct CreateRelationVariantRequest {
    pub forward_type: String,
    pub backward_type: String,
}

#[derive(Clone, Debug, Serialize, Deserialize, ToSchema)]
pub struct CreateRelationVariantResponse {
    pub idx: u32,
}

#[derive(
    Clone, PartialEq, Eq, PartialOrd, Ord, Debug, Serialize, Deserialize, ToSchema, Default,
)]
pub struct UpdateResourceNameRequest {
    pub id: Ulid,
    pub name: String,
}
#[derive(Clone, PartialEq, Eq, PartialOrd, Ord, Debug, Serialize, Deserialize, ToSchema)]
pub struct UpdateResourceNameResponse {
    pub resource: Resource,
}
#[derive(
    Clone, PartialEq, Eq, PartialOrd, Ord, Debug, Serialize, Deserialize, ToSchema, Default,
)]
pub struct UpdateResourceTitleRequest {
    pub id: Ulid,
    pub title: String,
}
#[derive(Clone, PartialEq, Eq, PartialOrd, Ord, Debug, Serialize, Deserialize, ToSchema)]
pub struct UpdateResourceTitleResponse {
    pub resource: Resource,
}
#[derive(
    Clone, PartialEq, Eq, PartialOrd, Ord, Debug, Serialize, Deserialize, ToSchema, Default,
)]
pub struct UpdateResourceDescriptionRequest {
    pub id: Ulid,
    pub description: String,
}
#[derive(Clone, PartialEq, Eq, PartialOrd, Ord, Debug, Serialize, Deserialize, ToSchema)]
pub struct UpdateResourceDescriptionResponse {
    pub resource: Resource,
}
#[derive(
    Clone, PartialEq, Eq, PartialOrd, Ord, Debug, Serialize, Deserialize, ToSchema, Default,
)]
pub struct UpdateResourceVisibilityRequest {
    pub id: Ulid,
    pub visibility: VisibilityClass,
}
#[derive(Clone, PartialEq, Eq, PartialOrd, Ord, Debug, Serialize, Deserialize, ToSchema)]
pub struct UpdateResourceVisibilityResponse {
    pub resource: Resource,
}
#[derive(
    Clone, PartialEq, Eq, PartialOrd, Ord, Debug, Serialize, Deserialize, ToSchema, Default,
)]
pub struct UpdateResourceLicenseRequest {
    pub id: Ulid,
    pub license_id: Ulid,
}
#[derive(Clone, PartialEq, Eq, PartialOrd, Ord, Debug, Serialize, Deserialize, ToSchema)]
pub struct UpdateResourceLicenseResponse {
    pub resource: Resource,
}
#[derive(
    Clone, PartialEq, Eq, PartialOrd, Ord, Debug, Serialize, Deserialize, ToSchema, Default,
)]
pub struct UpdateResourceLabelsRequest {
    pub id: Ulid,
    pub labels_to_add: Vec<KeyValue>,
    pub labels_to_remove: Vec<KeyValue>,
}
#[derive(Clone, PartialEq, Eq, PartialOrd, Ord, Debug, Serialize, Deserialize, ToSchema)]
pub struct UpdateResourceLabelsResponse {
    pub resource: Resource,
}
#[derive(
    Clone, PartialEq, Eq, PartialOrd, Ord, Debug, Serialize, Deserialize, ToSchema, Default,
)]
pub struct UpdateResourceIdentifiersRequest {
    pub id: Ulid,
    pub ids_to_add: Vec<String>,
    pub ids_to_remove: Vec<String>,
}
#[derive(Clone, PartialEq, Eq, PartialOrd, Ord, Debug, Serialize, Deserialize, ToSchema)]
pub struct UpdateResourceIdentifiersResponse {
    pub resource: Resource,
}
#[derive(
    Clone, PartialEq, Eq, PartialOrd, Ord, Debug, Serialize, Deserialize, ToSchema, Default,
)]
pub struct UpdateResourceAuthorsRequest {
    pub id: Ulid,
    pub authors_to_add: Vec<Author>,
    pub authors_to_remove: Vec<Author>,
}
#[derive(Clone, PartialEq, Eq, PartialOrd, Ord, Debug, Serialize, Deserialize, ToSchema)]
pub struct UpdateResourceAuthorsResponse {
    pub resource: Resource,
}
#[derive(Clone, PartialEq, Eq, PartialOrd, Ord, Debug, Serialize, Deserialize)]
pub enum ResourceUpdateRequests {
    Name(UpdateResourceNameRequest),
    Title(UpdateResourceTitleRequest),
    Description(UpdateResourceDescriptionRequest),
    Visibility(UpdateResourceVisibilityRequest),
    License(UpdateResourceLicenseRequest),
    Labels(UpdateResourceLabelsRequest),
    Identifiers(UpdateResourceIdentifiersRequest),
    Authors(UpdateResourceAuthorsRequest),
}
#[derive(Clone, PartialEq, Eq, PartialOrd, Ord, Debug, Serialize, Deserialize)]
pub enum ResourceUpdateResponses {
    Name(UpdateResourceNameResponse),
    Title(UpdateResourceTitleResponse),
    Description(UpdateResourceDescriptionResponse),
    Visibility(UpdateResourceVisibilityResponse),
    License(UpdateResourceLicenseResponse),
    Labels(UpdateResourceLabelsResponse),
    Identifiers(UpdateResourceIdentifiersResponse),
    Authors(UpdateResourceAuthorsResponse),
}
pub trait GetInner {
    fn get_id(&self) -> Ulid;
}
impl GetInner for ResourceUpdateRequests {
    fn get_id(&self) -> Ulid {
        match self {
            ResourceUpdateRequests::Name(req) => req.id,
            ResourceUpdateRequests::Title(req) => req.id,
            ResourceUpdateRequests::Description(req) => req.id,
            ResourceUpdateRequests::Visibility(req) => req.id,
            ResourceUpdateRequests::License(req) => req.id,
            ResourceUpdateRequests::Labels(req) => req.id,
            ResourceUpdateRequests::Identifiers(req) => req.id,
            ResourceUpdateRequests::Authors(req) => req.id,
        }
    }
}

#[derive(Clone, PartialEq, Eq, PartialOrd, Ord, Debug, Serialize, Deserialize, ToSchema)]
pub struct CreateComponentRequest {
    pub name: String,
    pub description: String,
    pub component_type: ComponentType,
    pub endpoints: Vec<Endpoint>,
    pub pubkey: String,
    pub public: bool,
}

#[derive(Clone, PartialEq, Eq, PartialOrd, Ord, Debug, Serialize, Deserialize, ToSchema)]
pub struct CreateComponentResponse {
    pub component: Component,
}

#[derive(Clone, PartialEq, Eq, PartialOrd, Ord, Debug, Serialize, Deserialize, ToSchema)]
pub struct AddComponentToRealmRequest {
    pub realm_id: Ulid,
    pub component_id: Ulid,
}

#[derive(Clone, PartialEq, Eq, PartialOrd, Ord, Debug, Serialize, Deserialize, ToSchema)]
pub struct AddComponentToRealmResponse {}

#[derive(Clone, PartialEq, Eq, PartialOrd, Ord, Debug, Serialize, Deserialize, ToSchema)]
pub struct RegisterDataRequest {
    #[serde(default)]
    pub object_id: Ulid,
    pub component_id: Ulid,
    pub hashes: Vec<Hash>,
}

#[derive(Clone, PartialEq, Eq, PartialOrd, Ord, Debug, Serialize, Deserialize, ToSchema)]
pub struct RegisterDataResponse {}

#[derive(Clone, PartialEq, Eq, PartialOrd, Ord, Debug, Serialize, Deserialize, ToSchema)]
pub struct AuthorizeRequest {
    pub id: Ulid,
}

#[derive(Clone, PartialEq, Eq, PartialOrd, Ord, Debug, Serialize, Deserialize, ToSchema)]
pub struct AuthorizeResponse {
    pub allowed: bool,
}

<<<<<<< HEAD
#[derive(Clone, PartialEq, Eq, PartialOrd, Ord, Debug, Serialize, Deserialize, ToSchema)]
pub struct DeleteRequest {
    pub id: Ulid,
}

#[derive(Clone, PartialEq, Eq, PartialOrd, Ord, Debug, Serialize, Deserialize, ToSchema)]
pub struct DeleteResponse {}
=======
#[derive(Clone, Debug, Serialize, Deserialize, ToSchema)]
pub struct CreateLicenseRequest {
    pub name: String,
    pub description: String,
    pub license_terms: String,
}

#[derive(Clone, Debug, Serialize, Deserialize, ToSchema)]
pub struct CreateLicenseResponse {
    pub license_id: Ulid,
}

#[derive(Clone, Debug, Serialize, Deserialize, ToSchema)]
pub struct GetLicensesRequest {}

#[derive(Clone, Debug, Serialize, Deserialize, ToSchema)]
pub struct GetLicensesResponse {
    pub licenses: Vec<super::models::License>,
}

#[derive(Clone, Debug, Serialize, Deserialize, ToSchema)]
pub struct GetLicenseRequest {
    pub id: Ulid,
}

#[derive(Clone, Debug, Serialize, Deserialize, ToSchema)]
pub struct GetLicenseResponse {
    pub license: super::models::License,
}
>>>>>>> f7a8111c
<|MERGE_RESOLUTION|>--- conflicted
+++ resolved
@@ -659,7 +659,6 @@
     pub allowed: bool,
 }
 
-<<<<<<< HEAD
 #[derive(Clone, PartialEq, Eq, PartialOrd, Ord, Debug, Serialize, Deserialize, ToSchema)]
 pub struct DeleteRequest {
     pub id: Ulid,
@@ -667,7 +666,7 @@
 
 #[derive(Clone, PartialEq, Eq, PartialOrd, Ord, Debug, Serialize, Deserialize, ToSchema)]
 pub struct DeleteResponse {}
-=======
+
 #[derive(Clone, Debug, Serialize, Deserialize, ToSchema)]
 pub struct CreateLicenseRequest {
     pub name: String,
@@ -696,5 +695,4 @@
 #[derive(Clone, Debug, Serialize, Deserialize, ToSchema)]
 pub struct GetLicenseResponse {
     pub license: super::models::License,
-}
->>>>>>> f7a8111c
+}
--- conflicted
+++ resolved
@@ -44,11 +44,7 @@
             match self.token_handler.process_token(token).await {
                 Ok(results) => results,
                 Err(err) => {
-<<<<<<< HEAD
-                    dbg!(&err);
-=======
                     error!("Error in auth: {:?}", err);
->>>>>>> 74d08c4b
                     return match err.downcast_ref::<OIDCError>() {
                         Some(_) => Err(tonic::Status::unauthenticated("Not registered")),
                         None => Err(tonic::Status::unauthenticated("Unauthorized")),

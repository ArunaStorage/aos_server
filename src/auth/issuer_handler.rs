--- conflicted
+++ resolved
@@ -107,19 +107,7 @@
                 Self::get_validate_claims(token, decoding_key, &self.audiences)?,
             )),
             None => {
-<<<<<<< HEAD
-                self.refresh_jwks().await?;
-                if let Some(decoding_key) = self.find(&kid) {
-                    Ok((
-                        kid,
-                        Self::get_validate_claims(token, decoding_key, &self.audiences)?,
-                    ))
-                } else {
-                    bail!("No matching key found")
-                }
-=======
                 bail!("No matching key found");
->>>>>>> 74d08c4b
             }
         }
     }
@@ -132,13 +120,9 @@
         let header = decode_header(token)?;
         let alg = header.alg;
         let mut validation = jsonwebtoken::Validation::new(alg);
-<<<<<<< HEAD
-        validation.set_audience(audiences);
-=======
         if let Some(aud) = audiences {
             validation.set_audience(aud)
         };
->>>>>>> 74d08c4b
         let tokendata = jsonwebtoken::decode::<ArunaTokenClaims>(token, decoding_key, &validation)?;
         Ok(tokendata.claims)
     }

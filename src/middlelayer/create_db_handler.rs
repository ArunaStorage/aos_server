use super::create_request_types::CreateRequest;
use super::db_handler::DatabaseHandler;
use crate::database::crud::CrudDb;
use crate::database::dsls::internal_relation_dsl::{
    InternalRelation, INTERNAL_RELATION_VARIANT_BELONGS_TO,
};
use crate::database::dsls::object_dsl::ObjectWithRelations;
use crate::database::enums::ObjectType;
use ahash::RandomState;
use anyhow::{anyhow, Result};
use aruna_rust_api::api::notification::services::v2::EventVariant;
use dashmap::DashMap;
use diesel_ulid::DieselUlid;
use postgres_types::Json;

impl DatabaseHandler {
    pub async fn create_resource(
        &self,
        request: CreateRequest,
        user_id: DieselUlid,
    ) -> Result<ObjectWithRelations> {
        let mut client = self.database.get_client().await?;
        let transaction = client.transaction().await?;
        let transaction_client = transaction.client();
        let object = request.into_new_db_object(user_id)?;
        object.create(transaction_client).await?;

        // Fetch all object paths
        let object_hierarchies = object.fetch_object_hierarchies(transaction_client).await?;

        let internal_relation: DashMap<DieselUlid, InternalRelation, RandomState> =
            match request.get_type() {
                ObjectType::PROJECT => DashMap::default(),
                _ => {
                    let parent = request
                        .get_parent()
                        .ok_or_else(|| anyhow!("No parent provided"))?;
                    let ir = InternalRelation {
                        id: DieselUlid::generate(),
                        origin_pid: parent.get_id()?,
                        origin_type: parent.get_type(),
                        target_pid: object.id,
                        target_type: object.object_type,
                        relation_name: INTERNAL_RELATION_VARIANT_BELONGS_TO.to_string(),
                    };
                    ir.create(transaction_client).await?;
                    DashMap::from_iter([(parent.get_id()?, ir)])
                }
            };

<<<<<<< HEAD
        transaction.commit().await?;
        Ok(ObjectWithRelations {
=======
        // Create DTO which combines the object and its internal relations
        let object_with_rel = ObjectWithRelations {
>>>>>>> 96d3a159
            object,
            inbound: Json(DashMap::default()),
            inbound_belongs_to: Json(internal_relation),
            outbound: Json(DashMap::default()),
            outbound_belongs_to: Json(DashMap::default()),
        };

        // Try to emit object created notification
        if let Err(err) = self
            .natsio_handler
            .register_resource_event(&object_with_rel, object_hierarchies, EventVariant::Created)
            .await
        {
            // Log error, rollback transaction and return
            log::error!("{}", err);
            transaction.rollback().await?;
            Err(anyhow::anyhow!("Notification emission failed"))
        } else {
            // Commit transaction and return
            transaction.commit().await?;
            Ok(object_with_rel)
        }
    }
}<|MERGE_RESOLUTION|>--- conflicted
+++ resolved
@@ -48,13 +48,8 @@
                 }
             };
 
-<<<<<<< HEAD
-        transaction.commit().await?;
-        Ok(ObjectWithRelations {
-=======
         // Create DTO which combines the object and its internal relations
         let object_with_rel = ObjectWithRelations {
->>>>>>> 96d3a159
             object,
             inbound: Json(DashMap::default()),
             inbound_belongs_to: Json(internal_relation),

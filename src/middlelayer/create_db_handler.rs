--- conflicted
+++ resolved
@@ -23,13 +23,9 @@
         let mut client = self.database.get_client().await?;
         let transaction = client.transaction().await?;
         let transaction_client = transaction.client();
-<<<<<<< HEAD
 
         // Create object in database
-        let object = request.into_new_db_object(user_id)?;
-=======
         let mut object = request.into_new_db_object(user_id)?;
->>>>>>> 21d3be1f
         object.create(transaction_client).await?;
 
         // Create internal relation in database

use crate::auth::permission_handler::PermissionHandler;
use crate::database::crud::CrudDb;
use crate::database::dsls::hook_dsl::{
    BasicTemplate, Credentials, ExternalHook, Hook, HookStatusValues, HookStatusVariant,
    HookWithAssociatedProject, TemplateVariant, TriggerType,
};
use crate::database::dsls::internal_relation_dsl::InternalRelation;
use crate::database::dsls::object_dsl::Object;
use crate::database::dsls::object_dsl::{ExternalRelation, KeyValue, KeyValueVariant};
use crate::database::dsls::user_dsl::APIToken;
use crate::database::enums::{ObjectMapping, ObjectStatus, ObjectType};
use crate::middlelayer::db_handler::DatabaseHandler;
use crate::middlelayer::hooks_request_types::{Callback, CreateHook, CustomTemplate};
use crate::middlelayer::presigned_url_handler::PresignedDownload;
use anyhow::{anyhow, Result};

use crate::middlelayer::hooks_request_types::ListBy;
<<<<<<< HEAD
use aruna_rust_api::api::hooks::services::v2::AddProjectsToHookRequest;
=======
>>>>>>> 6d48bda2
use aruna_rust_api::api::storage::services::v2::GetDownloadUrlRequest;
use diesel_ulid::DieselUlid;
use http::header::CONTENT_TYPE;
use postgres_types::Json;
use std::str::FromStr;
use std::sync::Arc;

impl DatabaseHandler {
    pub async fn create_hook(&self, request: CreateHook, user_id: &DieselUlid) -> Result<Hook> {
        let client = self.database.get_client().await?;
        let mut hook = request.get_hook(user_id)?;
        hook.create(&client).await?;
        Ok(hook)
    }
    pub async fn list_hook(&self, request: ListBy) -> Result<Vec<Hook>> {
        let client = self.database.get_client().await?;
        let hooks = match request {
            ListBy::PROJECT(_) => {
                let project_id = request.get_id()?;

                Hook::list_hooks(&project_id, &client).await?
            }
            ListBy::OWNER(id) => Hook::list_owned(&id, &client).await?,
        };
        Ok(hooks)
    }
    pub async fn delete_hook(&self, hook_id: DieselUlid) -> Result<()> {
        let client = self.database.get_client().await?;
        Hook::delete_by_id(&hook_id, &client).await?;
        Ok(())
    }
    pub async fn get_project_by_hook(&self, hook_id: &DieselUlid) -> Result<Vec<DieselUlid>> {
        let client = self.database.get_client().await?;
        let project_ids = Hook::get_project_from_hook(hook_id, &client).await?;
        Ok(project_ids)
    }

    pub async fn append_project_to_hook(&self, request: AddProjectsToHookRequest) -> Result<()> {
        let client = self.database.get_client().await?;
        let projects = request
            .project_ids
            .iter()
            .map(|id| DieselUlid::from_str(id).map_err(|_| anyhow!("Invalid project id")))
            .collect::<Result<Vec<_>>>()?;
        let hook_id = DieselUlid::from_str(&request.hook_id)?;
        Hook::add_projects_to_hook(&projects, &hook_id, &client).await?;
        Ok(())
    }
    pub async fn hook_callback(&self, request: Callback) -> Result<()> {
        // Parsing
        let (_, object_id) = request.get_ids()?;
        dbg!(&object_id);

        // Client creation
        let mut client = self.database.get_client().await?;

        let mut object = Object::get(object_id, &client)
            .await?
            .ok_or_else(|| anyhow!("Object not found"))?;
        //let owr = self.cache.get_object(&object_id).ok_or_else(||anyhow!("Object not found"))?;
        //let mut object = owr.object.clone();
        dbg!(&object);
        let status = object
            .key_values
            .0
             .0
            .iter()
            .find(|kv| kv.key == request.0.hook_id)
            .ok_or_else(|| anyhow!("Hook status not found"))?
            .clone();
        dbg!("HOOK_STATUS: {:?}", &status);
        let mut value: HookStatusValues = serde_json::from_str(&status.value)?;
        let transaction = client.transaction().await?;
        let transaction_client = transaction.client();

        match request.0.status {
            Some(
                aruna_rust_api::api::hooks::services::v2::hook_callback_request::Status::Finished(
                    req,
                ),
            ) => {
                let (add, rm) = Callback::get_keyvals(req)?;
                // Adding kvs from callback
                if !add.0.is_empty() {
                    for kv in add.0 {
                        Object::add_key_value(&object_id, transaction_client, kv).await?;
                    }
                }
                // Removing kvs from callback
                if !rm.0.is_empty() {
                    for kv in rm.0 {
                        if !(kv.variant == KeyValueVariant::STATIC_LABEL) {
                            object.remove_key_value(transaction_client, kv).await?;
                        } else {
                            return Err(anyhow!("Cannot remove static labels."));
                        }
                    }
                }

                value.status = HookStatusVariant::FINISHED;
            }
            Some(
                aruna_rust_api::api::hooks::services::v2::hook_callback_request::Status::Error(
                    aruna_rust_api::api::hooks::services::v2::Error { error },
                ),
            ) => {
                value.status = HookStatusVariant::ERROR(error);
            }
            None => return Err(anyhow!("No status provided")),
        };
        // Update status
        let kvs = object
            .key_values
            .0
             .0
            .iter()
            .map(|kv| -> Result<KeyValue> {
                if kv.key == request.0.hook_id {
                    let value = serde_json::to_string(&value)?;
                    Ok(KeyValue {
                        key: kv.key.clone(),
                        value,
                        variant: KeyValueVariant::HOOK_STATUS,
                    })
                } else {
                    Ok(kv.clone())
                }
            })
            .collect::<Result<Vec<KeyValue>>>()?;
        object.key_values = Json(crate::database::dsls::object_dsl::KeyValues(kvs));
        object.update(transaction_client).await?;

        transaction.commit().await?;

        // Update object in cache
        let owr = Object::get_object_with_relations(&object_id, &client).await?;
        dbg!(&owr);
        self.cache.upsert_object(&object_id, owr);

        Ok(())
    }

    pub async fn trigger_on_creation(
        &self,
        authorizer: Arc<PermissionHandler>,
        object_id: DieselUlid,
        user_id: DieselUlid,
    ) -> Result<()> {
        dbg!("Trigger creation triggered");
        let client = self.database.get_client().await?;
        dbg!(object_id);
        let parents = self.cache.upstream_dfs_iterative(&object_id)?;
        dbg!("THRESHOLD");
        let mut projects: Vec<DieselUlid> = Vec::new();
        for branch in parents {
            projects.append(
                &mut branch
                    .iter()
                    .filter_map(|parent| match parent {
                        ObjectMapping::PROJECT(id) => Some(*id),
                        _ => None,
                    })
                    .collect(),
            );
        }
        dbg!("Projects = {:?}", &projects);
        let hooks: Vec<HookWithAssociatedProject> =
            Hook::get_hooks_for_projects(&projects, &client)
                .await?
                .into_iter()
                .filter(|h| h.trigger_type == TriggerType::OBJECT_CREATED)
                .collect();

        if hooks.is_empty() {
            Ok(())
        } else {
            self.hook_action(authorizer.clone(), hooks, object_id, user_id)
                .await?;
            Ok(())
        }
    }

    pub async fn trigger_on_append_hook(
        &self,
        authorizer: Arc<PermissionHandler>,
        user_id: DieselUlid,
        object_id: DieselUlid,
        keyvals: Vec<KeyValue>,
    ) -> Result<()> {
        dbg!("ON_APPEND TRIGGERED");
        let parents = self.cache.upstream_dfs_iterative(&object_id)?;
        dbg!(&parents);
        let mut projects: Vec<DieselUlid> = Vec::new();
        for branch in parents {
            projects.append(
                &mut branch
                    .iter()
                    .filter_map(|parent| match parent {
                        ObjectMapping::PROJECT(id) => Some(*id),
                        _ => None,
                    })
                    .collect(),
            );
        }
        dbg!("Projects = {:?}", &projects);
        let keyvals: Vec<(String, String)> =
            keyvals.into_iter().map(|k| (k.key, k.value)).collect();
        dbg!("KEYVALS: {:?}", &keyvals);
<<<<<<< HEAD
        let client = self.database.get_client().await?;
        let hooks: Vec<HookWithAssociatedProject> =
            Hook::get_hooks_for_projects(&projects, &client).await?;
        dbg!("UNFILTERED: {:?}", &hooks);
        let hooks: Vec<HookWithAssociatedProject> = hooks
            .into_iter()
            .filter_map(|h| {
                if h.trigger_type == TriggerType::HOOK_ADDED {
                    if keyvals.contains(&(h.trigger_key.clone(), h.trigger_value.clone())) {
                        Some(h)
                    } else {
                        None
                    }
                } else {
                    None
                }
            })
            .collect();
        dbg!("FILTERED: {:?}", &hooks);
=======
        let hooks: Vec<HookWithAssociatedProject> =
            Hook::get_hooks_for_projects(&projects, &client)
                .await?
                .into_iter()
                .filter_map(|h| {
                    if h.trigger_type == TriggerType::HOOK_ADDED {
                        if keyvals.contains(&(h.trigger_key.clone(), h.trigger_value.clone())) {
                            Some(h)
                        } else {
                            None
                        }
                    } else {
                        None
                    }
                })
                .collect();
>>>>>>> 6d48bda2
        if hooks.is_empty() {
            Ok(())
        } else {
            self.hook_action(authorizer.clone(), hooks, object_id, user_id)
                .await?;
            Ok(())
        }
    }

    async fn hook_action(
        &self,
        authorizer: Arc<PermissionHandler>,
        hooks: Vec<HookWithAssociatedProject>,
        object_id: DieselUlid,
        user_id: DieselUlid,
    ) -> Result<()> {
        let mut client = self.database.get_client().await?;
        let mut affected_parents: Vec<DieselUlid> = Vec::new();
        for hook in hooks {
            dbg!("Hook: {:?}", &hook);
            dbg!("ObjectID: {:?}", &object_id);
            // Add HookStatus to object
            let mut object = self
                .cache
                .get_object(&object_id)
                .ok_or_else(|| anyhow!("Object not found"))?
                .clone();
            let status_value = HookStatusValues {
                name: hook.name,
                status: crate::database::dsls::hook_dsl::HookStatusVariant::RUNNING,
                trigger_type: hook.trigger_type,
            };
            let hook_status = KeyValue {
                key: hook.id.to_string(),
                value: serde_json::to_string(&status_value)?,
                variant: KeyValueVariant::HOOK_STATUS,
            };
            dbg!("HookStatus: {:?}", &hook_status);
            object.object.key_values.0 .0.push(hook_status.clone());
            Object::add_key_value(&object_id, &client, hook_status).await?;
            self.cache.upsert_object(&object_id, object);

            let transaction = client.transaction().await?;
            let transaction_client = transaction.client();
            let affected_parent = match hook.hook.0 {
                crate::database::dsls::hook_dsl::HookVariant::Internal(internal_hook) => {
                    match internal_hook {
                        crate::database::dsls::hook_dsl::InternalHook::AddLabel { key, value } => {
                            Object::add_key_value(
                                &object_id,
                                transaction_client,
                                KeyValue {
                                    key,
                                    value,
                                    variant: KeyValueVariant::LABEL,
                                },
                            )
                            .await?;
                            None
                        }
                        crate::database::dsls::hook_dsl::InternalHook::AddHook { key, value } => {
                            Object::add_key_value(
                                &object_id,
                                transaction_client,
                                KeyValue {
                                    key,
                                    value,
                                    variant: KeyValueVariant::HOOK,
                                },
                            )
                            .await?;
                            None
                        }
                        crate::database::dsls::hook_dsl::InternalHook::CreateRelation {
                            relation,
                        } => {
                            match relation {
                                aruna_rust_api::api::storage::models::v2::relation::Relation::External(external) => {
                                    let relation: ExternalRelation = (&external).try_into()?;
                                    Object::add_external_relations(&object_id, transaction_client, vec![relation]).await?;
                                    None
                                },
                                aruna_rust_api::api::storage::models::v2::relation::Relation::Internal(internal) => {
                                    let affected_parent = Some(DieselUlid::from_str(&internal.resource_id)?);
                                    let mut internal = InternalRelation::from_api(&internal, object_id, self.cache.clone())?;
                                    internal.create(transaction_client).await?;
                                    affected_parent
                                },
                            }
                        }
                    }
                }
                crate::database::dsls::hook_dsl::HookVariant::External(ExternalHook{ url, credentials, template, method }) => {
                    dbg!("REACHED EXTERNAL TRIGGER");
                    // Get Object for response
                    let object = self.cache.get_object(&object_id).ok_or_else(|| anyhow!("Object not found"))?;
                    if object.object.object_type != ObjectType::OBJECT || object.object.object_status == ObjectStatus::INITIALIZING {
                        continue
                    }

                    // Create secret for callback
                    let (secret, pubkey_serial) = authorizer.token_handler.sign_hook_secret(self.cache.clone(), object_id, hook.id).await?;
                    // TODO: Only create token when specified in custom template
                    // Create append only s3-credentials
                    let append_only_token = APIToken{
                          pub_key: pubkey_serial,
                          name: format!("{}-append_only", hook.id),
                          created_at: chrono::Utc::now().naive_utc(),
                          expires_at: hook.timeout
                          ,
                          object_id: Some(ObjectMapping::PROJECT(hook.project_id)),
                          user_rights: crate::database::enums::DbPermissionLevel::APPEND,
                    };
                    dbg!("Trigger token: {:?}", &append_only_token);
                    let token_id = self.create_hook_token(&user_id, append_only_token).await?;
                    dbg!("Trigger token id: {:?}", &token_id);

                    // Create download url for response
                    let request = PresignedDownload(GetDownloadUrlRequest{ object_id: object_id.to_string()});
                    let (download, upload_credentials) = self.get_presigned_download_with_credentials(self.cache.clone(), authorizer.clone(), request, user_id, Some(token_id)).await?;
                    dbg!("Presigned download: {:?}", &download);
                    let (access_key, secret_key) = match upload_credentials {
                        Some(ref creds) => (Some(creds.access_key.to_string()), Some(creds.secret_key.to_string())),
                        None => (None, None)
                    };
                    dbg!("Upload creds: ({}, {})", &access_key, &secret_key);

                    // Create & send request
                    let client = reqwest::Client::new();
                    let base_request = match method {
                        crate::database::dsls::hook_dsl::Method::PUT => {
                            match credentials {
                                Some(Credentials{token}) => client.put(url).bearer_auth(token),
                                None => client.put(url),
                            }
                        },
                        crate::database::dsls::hook_dsl::Method::POST => {
                            match credentials {
                                Some(Credentials{token}) =>  {
                                    client.post(url).bearer_auth(token)
                                },
                                None => {
                                    client.post(url)
                                }
                            }
                        }
                    };
                    // Put everything into template
<<<<<<< HEAD

=======
>>>>>>> 6d48bda2
                    match template {
                        TemplateVariant::Basic => {
                            let json = serde_json::to_string(&BasicTemplate {
                                hook_id: hook.id,
                                object: object.try_into()?,
                                secret,
                                download,
                                pubkey_serial,
                                access_key,
                                secret_key,
                            })?;
                            dbg!("Template: {json}");
                            let response = base_request.json(&json).send().await?;
                            dbg!("External hook response: {:?}", response);
                        }
                        TemplateVariant::Custom(template) => {
                            let template = CustomTemplate::create_custom_template(template, hook.id, &object.object, secret, download, upload_credentials, pubkey_serial)?;
                            let response = base_request.header(CONTENT_TYPE, "text/plain").body(template).send().await?;
                            dbg!("Custom template hook response: {:?}", response);
                        },
                    };
                    None
                }
            };
            if let Some(p) = affected_parent {
                affected_parents.push(p);
            }
            transaction.commit().await?;
        }
        let updated = Object::get_object_with_relations(&object_id, &client).await?;
        if !affected_parents.is_empty() {
            let mut affected =
                Object::get_objects_with_relations(&affected_parents, &client).await?;
            affected.push(updated);
            for object in affected {
                self.cache.upsert_object(&object.object.id.clone(), object);
            }
        }
        Ok(())
    }
}<|MERGE_RESOLUTION|>--- conflicted
+++ resolved
@@ -15,10 +15,7 @@
 use anyhow::{anyhow, Result};
 
 use crate::middlelayer::hooks_request_types::ListBy;
-<<<<<<< HEAD
 use aruna_rust_api::api::hooks::services::v2::AddProjectsToHookRequest;
-=======
->>>>>>> 6d48bda2
 use aruna_rust_api::api::storage::services::v2::GetDownloadUrlRequest;
 use diesel_ulid::DieselUlid;
 use http::header::CONTENT_TYPE;
@@ -227,7 +224,6 @@
         let keyvals: Vec<(String, String)> =
             keyvals.into_iter().map(|k| (k.key, k.value)).collect();
         dbg!("KEYVALS: {:?}", &keyvals);
-<<<<<<< HEAD
         let client = self.database.get_client().await?;
         let hooks: Vec<HookWithAssociatedProject> =
             Hook::get_hooks_for_projects(&projects, &client).await?;
@@ -247,24 +243,6 @@
             })
             .collect();
         dbg!("FILTERED: {:?}", &hooks);
-=======
-        let hooks: Vec<HookWithAssociatedProject> =
-            Hook::get_hooks_for_projects(&projects, &client)
-                .await?
-                .into_iter()
-                .filter_map(|h| {
-                    if h.trigger_type == TriggerType::HOOK_ADDED {
-                        if keyvals.contains(&(h.trigger_key.clone(), h.trigger_value.clone())) {
-                            Some(h)
-                        } else {
-                            None
-                        }
-                    } else {
-                        None
-                    }
-                })
-                .collect();
->>>>>>> 6d48bda2
         if hooks.is_empty() {
             Ok(())
         } else {
@@ -413,10 +391,6 @@
                         }
                     };
                     // Put everything into template
-<<<<<<< HEAD
-
-=======
->>>>>>> 6d48bda2
                     match template {
                         TemplateVariant::Basic => {
                             let json = serde_json::to_string(&BasicTemplate {

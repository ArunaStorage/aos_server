--- conflicted
+++ resolved
@@ -22,11 +22,7 @@
 use std::sync::Arc;
 
 impl DatabaseHandler {
-<<<<<<< HEAD
-    pub async fn create_hook(&self, request: CreateHook, user_id: DieselUlid) -> Result<Hook> {
-=======
     pub async fn create_hook(&self, request: CreateHook, user_id: &DieselUlid) -> Result<Hook> {
->>>>>>> 6e882450
         let client = self.database.get_client().await?;
         let mut hook = request.get_hook(user_id)?;
         hook.create(&client).await?;
@@ -333,33 +329,9 @@
                     dbg!("Trigger token id: {:?}", &token_id);
                     // Create download url for response
                     let request = PresignedDownload(GetDownloadUrlRequest{ object_id: object_id.to_string()});
-<<<<<<< HEAD
-                    let download = self.get_presigned_download(self.cache.clone(), authorizer.clone(), request, user_id).await?;
-                    // Create token for upload
-                    let resource_id = match object.object.object_type {
-                        crate::database::enums::ObjectType::OBJECT => Some(aruna_rust_api::api::storage::models::v2::permission::ResourceId::ObjectId(object_id.to_string())),
-                        _ => return Err(anyhow!("Only hooks on objects are allowed"))};
-                    let expiry: prost_wkt_types::Timestamp = hook.timeout.try_into()?;
-                    let token_request = CreateToken(CreateApiTokenRequest{ 
-                        name: "HookToken".to_string(), 
-                        permission: Some(Permission{ 
-                            // TODO: Create UploadHookDataset where only append is allowed
-                            permission_level: PermissionLevel::Append as i32, 
-                            resource_id,
-                        }), 
-                        expires_at: Some(expiry.clone()) ,
-                        }
-                    );
-                    let (token_id, token) = self.create_token(&user_id, pubkey_serial, token_request).await?;
-                    // Update user with new created short-lived upload token
-                    let user = self.cache.get_user(&user_id).ok_or_else(|| anyhow!("User not found"))?;
-                    user.attributes.0.tokens.insert(token_id, token.clone());
-                    self.cache.update_user(&user_id, user);
-=======
                     let (download, upload_credentials) = self.get_presigned_download_with_credentials(self.cache.clone(), authorizer.clone(), request, user_id, token_id).await?;
                     dbg!("Presigned download: {:?}", &download);
                     dbg!("Upload creds: {:?}", &upload_credentials);
->>>>>>> 6e882450
 
                     // Create & send request
                     let client = reqwest::Client::new();

<<<<<<< HEAD
use std::collections::HashMap;

use crate::database::dsls::user_dsl::User;
use crate::database::{crud::CrudDb, dsls::user_dsl::APIToken};
=======
use crate::database::crud::CrudDb;
use crate::database::dsls::endpoint_dsl::Endpoint;
use crate::database::dsls::user_dsl::{APIToken, User};
use crate::database::enums::DataProxyFeature;
>>>>>>> fa060e42
use crate::middlelayer::db_handler::DatabaseHandler;
use crate::middlelayer::token_request_types::{CreateToken, DeleteToken, GetS3};
use ahash::{HashMap, HashMapExt};
use anyhow::{anyhow, Result};
use chrono::Utc;
use diesel_ulid::DieselUlid;

use super::token_request_types::CreateToken;

impl DatabaseHandler {
<<<<<<< HEAD
    pub async fn create_token(
        &self,
        user_id: &DieselUlid,
        pubkey_serial: i32,
        request: CreateToken,
    ) -> Result<(DieselUlid, APIToken)> {
        // Init database transaction
        let mut client = self.database.get_client().await?;
        let transaction = client.transaction().await?;
        let client = transaction.client();

        // Generate APIToken and add to user
        let token_ulid = DieselUlid::generate();
        let token = request.build_token(pubkey_serial)?;

        // Add token to user attributes
        User::add_user_token(client, user_id, HashMap::from([(token_ulid, &token)])).await?;

        // Return token_id and token
        Ok((token_ulid, token))
=======
    pub async fn create_token(&self, user_id: DieselUlid, request: CreateToken) -> Result<User> {
        let client = self.database.get_client().await?;
        let object_id = request.get_resource()?;
        let user_rights = request.get_rights()?;
        let expires_at = request.get_expiry()?;
        let token_id = DieselUlid::generate();
        let token = APIToken {
            pub_key: 0,
            name: request.0.name,
            created_at: Utc::now().naive_local(),
            expires_at,
            object_id,
            user_rights,
        };
        let mut map = HashMap::new();
        map.insert(token_id, token);
        User::add_user_token(&client, &user_id, map).await?;
        let user = User::get(user_id, &client)
            .await?
            .ok_or_else(|| anyhow!("User not found"))?;
        Ok(user)
>>>>>>> fa060e42
    }

    pub async fn delete_token(&self, user_id: DieselUlid, request: DeleteToken) -> Result<User> {
        let client = self.database.get_client().await?;
        let token_id = request.get_token_id()?;
        User::remove_user_token(&client, &user_id, &token_id).await?;
        let user = User::get(user_id, &client)
            .await?
            .ok_or_else(|| anyhow!("User not found"))?;
        Ok(user)
    }
    pub async fn delete_all_tokens(&self, user_id: DieselUlid) -> Result<User> {
        let client = self.database.get_client().await?;
        User::remove_all_tokens(&client, &user_id).await?;
        let user = User::get(user_id, &client)
            .await?
            .ok_or_else(|| anyhow!("User not found"))?;
        Ok(user)
    }

    pub async fn get_s3_creds(&self, request: GetS3) -> Result<String> {
        // 1. Create short-lived dataproxy token
        let client = self.database.get_client().await?;
        let endpoint_id = request.get_endpoint_id()?;
        let ep = Endpoint::get(endpoint_id, &client)
            .await?
            .ok_or_else(|| anyhow!("No endpoint found"))?;
        let config = ep
            .host_config
            .0
             .0
            .iter()
            .find(|c| c.feature == DataProxyFeature::PROXY)
            .ok_or_else(|| anyhow!("No s3 config found"))?;
        let _url = &config.url;
        // 2. Request s3-creds with short-lived dataproxy token
        todo!()
    }
}<|MERGE_RESOLUTION|>--- conflicted
+++ resolved
@@ -1,25 +1,13 @@
-<<<<<<< HEAD
 use std::collections::HashMap;
 
 use crate::database::dsls::user_dsl::User;
 use crate::database::{crud::CrudDb, dsls::user_dsl::APIToken};
-=======
-use crate::database::crud::CrudDb;
-use crate::database::dsls::endpoint_dsl::Endpoint;
-use crate::database::dsls::user_dsl::{APIToken, User};
-use crate::database::enums::DataProxyFeature;
->>>>>>> fa060e42
 use crate::middlelayer::db_handler::DatabaseHandler;
-use crate::middlelayer::token_request_types::{CreateToken, DeleteToken, GetS3};
-use ahash::{HashMap, HashMapExt};
+use crate::middlelayer::token_request_types::{CreateToken, DeleteToken};
 use anyhow::{anyhow, Result};
-use chrono::Utc;
 use diesel_ulid::DieselUlid;
 
-use super::token_request_types::CreateToken;
-
 impl DatabaseHandler {
-<<<<<<< HEAD
     pub async fn create_token(
         &self,
         user_id: &DieselUlid,
@@ -40,29 +28,6 @@
 
         // Return token_id and token
         Ok((token_ulid, token))
-=======
-    pub async fn create_token(&self, user_id: DieselUlid, request: CreateToken) -> Result<User> {
-        let client = self.database.get_client().await?;
-        let object_id = request.get_resource()?;
-        let user_rights = request.get_rights()?;
-        let expires_at = request.get_expiry()?;
-        let token_id = DieselUlid::generate();
-        let token = APIToken {
-            pub_key: 0,
-            name: request.0.name,
-            created_at: Utc::now().naive_local(),
-            expires_at,
-            object_id,
-            user_rights,
-        };
-        let mut map = HashMap::new();
-        map.insert(token_id, token);
-        User::add_user_token(&client, &user_id, map).await?;
-        let user = User::get(user_id, &client)
-            .await?
-            .ok_or_else(|| anyhow!("User not found"))?;
-        Ok(user)
->>>>>>> fa060e42
     }
 
     pub async fn delete_token(&self, user_id: DieselUlid, request: DeleteToken) -> Result<User> {
@@ -82,23 +47,4 @@
             .ok_or_else(|| anyhow!("User not found"))?;
         Ok(user)
     }
-
-    pub async fn get_s3_creds(&self, request: GetS3) -> Result<String> {
-        // 1. Create short-lived dataproxy token
-        let client = self.database.get_client().await?;
-        let endpoint_id = request.get_endpoint_id()?;
-        let ep = Endpoint::get(endpoint_id, &client)
-            .await?
-            .ok_or_else(|| anyhow!("No endpoint found"))?;
-        let config = ep
-            .host_config
-            .0
-             .0
-            .iter()
-            .find(|c| c.feature == DataProxyFeature::PROXY)
-            .ok_or_else(|| anyhow!("No s3 config found"))?;
-        let _url = &config.url;
-        // 2. Request s3-creds with short-lived dataproxy token
-        todo!()
-    }
 }
use crate::auth::permission_handler::PermissionHandler;
use crate::auth::structs::Context;
use crate::auth::token_handler::{Action, Intent, TokenHandler};
use crate::caching::cache::Cache;
use crate::database::enums::{DataProxyFeature, DbPermissionLevel};
use crate::middlelayer::db_handler::DatabaseHandler;
use crate::middlelayer::endpoints_request_types::GetEP;
use crate::middlelayer::token_request_types::{CreateToken, DeleteToken, GetToken};
use crate::middlelayer::user_request_types::{
    ActivateUser, DeactivateUser, GetUser, RegisterUser, UpdateUserEmail, UpdateUserName,
};
use crate::utils::conversions::{as_api_token, convert_token_to_proto, get_token_from_md};
use anyhow::anyhow;

use aruna_rust_api::api::dataproxy::services::v2::dataproxy_user_service_client::DataproxyUserServiceClient;
use aruna_rust_api::api::dataproxy::services::v2::GetCredentialsRequest;
use aruna_rust_api::api::storage::models::v2::context::Context as ProtoContext;
use aruna_rust_api::api::storage::services::v2::get_endpoint_request::Endpoint as ApiEndpointEnum;
use aruna_rust_api::api::storage::services::v2::user_service_server::UserService;
use aruna_rust_api::api::storage::services::v2::{
    AcknowledgePersonalNotificationsRequest, AcknowledgePersonalNotificationsResponse,
    ActivateUserRequest, ActivateUserResponse, AddOidcProviderRequest, AddOidcProviderResponse,
    CreateApiTokenRequest, CreateApiTokenResponse, DeactivateUserRequest, DeactivateUserResponse,
    DeleteApiTokenRequest, DeleteApiTokenResponse, DeleteApiTokensRequest, DeleteApiTokensResponse,
    GetAllUsersRequest, GetAllUsersResponse, GetApiTokenRequest, GetApiTokenResponse,
    GetApiTokensRequest, GetApiTokensResponse, GetDataproxyTokenUserRequest,
    GetDataproxyTokenUserResponse, GetEndpointRequest, GetNotActivatedUsersRequest,
    GetNotActivatedUsersResponse, GetPersonalNotificationsRequest,
    GetPersonalNotificationsResponse, GetS3CredentialsUserRequest, GetS3CredentialsUserResponse,
    GetUserRedactedRequest, GetUserRedactedResponse, GetUserRequest, GetUserResponse,
    RegisterUserRequest, RegisterUserResponse, RemoveOidcProviderRequest,
    RemoveOidcProviderResponse, UpdateUserDisplayNameRequest, UpdateUserDisplayNameResponse,
    UpdateUserEmailRequest, UpdateUserEmailResponse,
};
use diesel_ulid::DieselUlid;
use std::str::FromStr;
use std::sync::Arc;
use tonic::metadata::{AsciiMetadataKey, AsciiMetadataValue};
use tonic::transport::Channel;
use tonic::transport::ClientTlsConfig;
use tonic::{Request, Response, Status};
crate::impl_grpc_server!(UserServiceImpl, token_handler: Arc<TokenHandler>);

#[tonic::async_trait]
impl UserService for UserServiceImpl {
    async fn register_user(
        &self,
        request: Request<RegisterUserRequest>,
    ) -> Result<Response<RegisterUserResponse>, Status> {
        log_received!(&request);

        let token = tonic_auth!(
            get_token_from_md(request.metadata()),
            "Token authentication error"
        );
        let request = RegisterUser(request.into_inner());

        // Validate display name and email is filled
        if request.get_display_name().is_empty() {
            return Err(tonic::Status::invalid_argument("Display name is mandatory"));
        } else if request.get_email().is_empty() {
            return Err(tonic::Status::invalid_argument("Email is mandatory"));
        }

        let external_id = tonic_auth!(
            self.authorizer.check_unregistered_oidc(&token).await,
            "Unauthorized"
        );
        let (user_id, new_user) = tonic_internal!(
            self.database_handler
                .register_user(request, external_id)
                .await,
            "Internal register user error"
        );
        self.cache.add_user(user_id, new_user);

        let response = RegisterUserResponse {
            user_id: user_id.to_string(),
        };

        return_with_log!(response);
    }

    async fn deactivate_user(
        &self,
        request: Request<DeactivateUserRequest>,
    ) -> Result<Response<DeactivateUserResponse>, Status> {
        log_received!(&request);
        let token = tonic_auth!(
            get_token_from_md(request.metadata()),
            "Token authentication error"
        );
        let request = DeactivateUser(request.into_inner());
        let ctx = Context::admin();
        tonic_auth!(
            self.authorizer.check_permissions(&token, vec![ctx]).await,
            "Unauthorized"
        );
        let (user_id, user) = tonic_internal!(
            self.database_handler.deactivate_user(request).await,
            "Internal deactivate user error"
        );
        self.cache.update_user(&user_id, user);

        return_with_log!(DeactivateUserResponse {});
    }

    async fn activate_user(
        &self,
        request: Request<ActivateUserRequest>,
    ) -> Result<Response<ActivateUserResponse>, Status> {
        log_received!(&request);
        let token = tonic_auth!(
            get_token_from_md(request.metadata()),
            "Token authentication error"
        );
        let request = ActivateUser(request.into_inner());
        let ctx = Context::admin();
        tonic_auth!(
            self.authorizer.check_permissions(&token, vec![ctx]).await,
            "Unauthorized"
        );
        let (user_id, user) = tonic_internal!(
            self.database_handler.activate_user(request).await,
            "Internal activate user error"
        );
        self.cache.update_user(&user_id, user);

        return_with_log!(ActivateUserResponse {});
    }

    async fn create_api_token(
        &self,
        request: Request<CreateApiTokenRequest>,
    ) -> Result<Response<CreateApiTokenResponse>, Status> {
        log_received!(&request);

        // Consume gRPC request into its parts
        let (metadata, _, inner_request) = request.into_parts();

        // Check empty context if is registered user
        let request_token = tonic_auth!(get_token_from_md(&metadata), "Token authentication error");
        let user_id = tonic_auth!(
            self.authorizer
                .check_permissions(&request_token, vec![Context::default()])
                .await,
            "Unauthorized"
        );

        // Create token in database
        let middlelayer_request = CreateToken(inner_request);
        let (token_ulid, token) = tonic_internal!(
            self.database_handler
                .create_token(
                    &user_id,
                    self.token_handler.get_current_pubkey_serial() as i32,
                    middlelayer_request.clone(),
                )
                .await,
            "Token creation failed"
        );

        // Sign token
        let token_secret = tonic_internal!(
            self.token_handler.sign_user_token(
                &user_id,
                &token_ulid,
                middlelayer_request.0.expires_at,
            ),
            "Token creation failed"
        );

        // Create and return response
        let response = CreateApiTokenResponse {
            token: Some(convert_token_to_proto(&token_ulid, token)),
            token_secret,
        };
        return_with_log!(response);
    }

    async fn get_api_token(
        &self,
        request: Request<GetApiTokenRequest>,
    ) -> Result<Response<GetApiTokenResponse>, Status> {
        log_received!(&request);
        let token = tonic_auth!(
            get_token_from_md(request.metadata()),
            "Token authentication error"
        );
        let request = GetToken(request.into_inner());
        let ctx = Context::self_ctx();
        let user_id = tonic_auth!(
            self.authorizer.check_permissions(&token, vec![ctx]).await,
            "Unauthorized"
        );

        let user = tonic_invalid!(
            self.cache
                .get_user(&user_id)
                .ok_or_else(|| anyhow!("Not found")),
            "User not found"
        );
        let token_id = tonic_invalid!(request.get_token_id(), "Invalid token_id");
        let token = match user.attributes.0.tokens.get(&token_id) {
            Some(token) => Some(as_api_token(token_id, token.clone())),
            None => return Err(Status::not_found("Token not found")),
        };
        let response = GetApiTokenResponse { token };

        return_with_log!(response);
    }

    async fn get_api_tokens(
        &self,
        request: Request<GetApiTokensRequest>,
    ) -> Result<Response<GetApiTokensResponse>, Status> {
        log_received!(&request);
        let token = tonic_auth!(
            get_token_from_md(request.metadata()),
            "Token authentication error"
        );
        let ctx = Context::self_ctx();
        let user_id = tonic_auth!(
            self.authorizer.check_permissions(&token, vec![ctx]).await,
            "Unauthorized"
        );
        let user = tonic_invalid!(
            self.cache
                .get_user(&user_id)
                .ok_or_else(|| anyhow!("Not found")),
            "User not found"
        );
        let tokens = Vec::from_iter(
            user.attributes
                .0
                .tokens
                .into_iter()
                .map(|t| as_api_token(t.0, t.1)),
        );
        let response = GetApiTokensResponse { tokens };

        return_with_log!(response);
    }

    async fn delete_api_token(
        &self,
        request: Request<DeleteApiTokenRequest>,
    ) -> Result<Response<DeleteApiTokenResponse>, Status> {
        log_received!(&request);
        let token = tonic_auth!(
            get_token_from_md(request.metadata()),
            "Token authentication error"
        );
        let request = DeleteToken(request.into_inner());
        let ctx = Context::self_ctx();
        let user_id = tonic_auth!(
            self.authorizer.check_permissions(&token, vec![ctx]).await,
            "Unauthorized"
        );

        let user = tonic_internal!(
            self.database_handler.delete_token(user_id, request).await,
            "Internal database request error"
        );
        self.cache.update_user(&user_id, user);
        return_with_log!(DeleteApiTokenResponse {});
    }

    async fn delete_api_tokens(
        &self,
        request: Request<DeleteApiTokensRequest>,
    ) -> Result<Response<DeleteApiTokensResponse>, Status> {
        log_received!(&request);
        let token = tonic_auth!(
            get_token_from_md(request.metadata()),
            "Token authentication error"
        );
        let ctx = Context::self_ctx();
        let user_id = tonic_auth!(
            self.authorizer.check_permissions(&token, vec![ctx]).await,
            "Unauthorized"
        );
        let user = tonic_internal!(
            self.database_handler.delete_all_tokens(user_id).await,
            "Internal database request error"
        );
        self.cache.update_user(&user_id, user);
        return_with_log!(DeleteApiTokensResponse {});
    }

    async fn get_user(
        &self,
        request: Request<GetUserRequest>,
    ) -> Result<Response<GetUserResponse>, Status> {
        log_received!(&request);
        let token = tonic_auth!(
            get_token_from_md(request.metadata()),
            "Token authentication error"
        );
        let request = GetUser::GetUser(request.into_inner());

        let user_id = match tonic_invalid!(request.get_user(), "Invalid user id") {
            // If admin requests users this gets a user context scope
            (Some(id), ctx) => {
                self.authorizer.check_permissions(&token, vec![ctx]).await?;
                id
            }
            // If user requests himself, this is a self context
            (None, ctx) => self.authorizer.check_permissions(&token, vec![ctx]).await?,
        };
        let user = self.cache.get_user(&user_id);
        let response = GetUserResponse {
            user: user.map(|user| user.into()),
        };
        return_with_log!(response);
    }

    async fn get_user_redacted(
        &self,
        request: Request<GetUserRedactedRequest>,
    ) -> Result<Response<GetUserRedactedResponse>, Status> {
        log_received!(&request);
        let token = tonic_auth!(
            get_token_from_md(request.metadata()),
            "Token authentication error"
        );
        tonic_auth!(
            self.authorizer
                .check_permissions(
                    &token,
                    vec![Context::user_ctx(
                        tonic_invalid!(
                            DieselUlid::from_str(&request.get_ref().user_id),
                            "Invalid user_id"
                        ),
                        DbPermissionLevel::READ
                    )]
                )
                .await,
            "Unauthorized"
        );
        let user_ulid = tonic_invalid!(
            DieselUlid::from_str(&request.get_ref().user_id),
            "Invalid user_id"
        );
        let user = self.cache.get_user(&user_ulid);
        let response = GetUserRedactedResponse {
            user: user.map(|user| user.into_redacted()),
        };
        return_with_log!(response);
    }

    async fn update_user_display_name(
        &self,
        request: Request<UpdateUserDisplayNameRequest>,
    ) -> Result<Response<UpdateUserDisplayNameResponse>, Status> {
        log_received!(&request);
        let token = tonic_auth!(
            get_token_from_md(request.metadata()),
            "Token authentication error"
        );
        let request = UpdateUserName(request.into_inner());
        let ctx = Context::self_ctx();
        let user_id = tonic_auth!(
            self.authorizer.check_permissions(&token, vec![ctx]).await,
            "Unauthorized"
        );

        let user = tonic_internal!(
            self.database_handler
                .update_display_name(request, user_id)
                .await,
            "Internal deactivate user error"
        );

        self.cache.update_user(&user_id, user.clone());

        let response = UpdateUserDisplayNameResponse {
            user: Some(user.into()),
        };
        return_with_log!(response);
    }

    async fn update_user_email(
        &self,
        request: Request<UpdateUserEmailRequest>,
    ) -> Result<Response<UpdateUserEmailResponse>, Status> {
        log_received!(&request);
        let token = tonic_auth!(
            get_token_from_md(request.metadata()),
            "Token authentication error"
        );
        let request = UpdateUserEmail(request.into_inner());
        let user_id = tonic_invalid!(request.get_user(), "Invalid user id");
        let ctx = Context::user_ctx(user_id, DbPermissionLevel::WRITE);
        let user_id = tonic_auth!(
            self.authorizer.check_permissions(&token, vec![ctx]).await,
            "Unauthorized"
        );

        let user = tonic_internal!(
            self.database_handler.update_email(request, user_id).await,
            "Internal deactivate user error"
        );
        self.cache.update_user(&user_id, user.clone());

        let response = UpdateUserEmailResponse {
            user: Some(user.into()),
        };
        return_with_log!(response);
    }

    async fn get_not_activated_users(
        &self,
        request: Request<GetNotActivatedUsersRequest>,
    ) -> Result<Response<GetNotActivatedUsersResponse>, Status> {
        log_received!(&request);
        let token = tonic_auth!(
            get_token_from_md(request.metadata()),
            "Token authentication error"
        );
        let ctx = Context::admin();
        tonic_auth!(
            self.authorizer.check_permissions(&token, vec![ctx]).await,
            "Unauthorized"
        );

        let users = self.cache.get_all_deactivated().await;

        let response = GetNotActivatedUsersResponse { users };
        return_with_log!(response);
    }

    async fn get_all_users(
        &self,
        request: Request<GetAllUsersRequest>,
    ) -> Result<Response<GetAllUsersResponse>, Status> {
        log_received!(&request);
        let token = tonic_auth!(
            get_token_from_md(request.metadata()),
            "Token authentication error"
        );
        let ctx = Context::admin();
        tonic_auth!(
            self.authorizer.check_permissions(&token, vec![ctx]).await,
            "Unauthorized"
        );
        let user = self.cache.get_all_users_proto().await;

        let response = GetAllUsersResponse { user };
        return_with_log!(response);
    }

    ///ToDo: Rust Doc
    async fn get_s3_credentials_user(
        &self,
        request: Request<GetS3CredentialsUserRequest>,
    ) -> Result<Response<GetS3CredentialsUserResponse>, Status> {
        log_received!(&request);

        // Consume gRPC request into its parts
        let (metadata, _, inner_request) = request.into_parts();

        // Check empty context if is registered user
        let token = tonic_auth!(get_token_from_md(&metadata), "Token authentication error");
        let (user_id, maybe_token, _) = tonic_auth!(
            self.authorizer
                .check_permissions_verbose(&token, vec![Context::default()])
                .await,
            "Unauthorized"
        );

        // Validate endpoint id format
        let endpoint_ulid = tonic_invalid!(
            DieselUlid::from_str(&inner_request.endpoint_id),
            "Invalid endpoint id format"
        );
        let user = self
            .cache
            .get_user(&user_id)
            .ok_or_else(|| Status::not_found("User not found"))?;
        // Service accounts are not allowed to get additional trusted endpoints
        if user.attributes.0.service_account
            && !user
                .attributes
                .0
                .trusted_endpoints
                .contains_key(&endpoint_ulid)
        {
            return Err(Status::unauthenticated(
                "Service accounts are not allowed to add non-predefined endpoints",
            ));
        }

        // Fetch endpoint from cache/database
        let endpoint = tonic_invalid!(
            self.database_handler
                .get_endpoint(GetEP(GetEndpointRequest {
                    endpoint: Some(ApiEndpointEnum::EndpointId(endpoint_ulid.to_string())),
                }))
                .await,
            "Could not find specified endpoint"
        );

        // Create short-lived token with intent
        let slt = tonic_internal!(
            self.authorizer.token_handler.sign_dataproxy_slt(
                &user_id,
                maybe_token.map(|token_id| token_id.to_string()), // Token_Id of user token; None if OIDC
                Some(Intent {
                    target: endpoint_ulid,
                    action: Action::CreateSecrets
                }),
            ),
            "Token signing failed"
        );

        let user = tonic_internal!(
            self.database_handler
                .add_endpoint_to_user(user_id, endpoint.id)
                .await,
            "Failed to add endpoint to user"
        );

        self.cache.update_user(&user_id, user);

        // Request S3 credentials from Dataproxy
        let mut endpoint_host_url: String = String::new();
        let mut endpoint_s3_url: String = String::new();
        for endpoint_config in endpoint.host_config.0 .0 {
            match endpoint_config.feature {
                DataProxyFeature::GRPC => endpoint_host_url = endpoint_config.url,
                DataProxyFeature::S3 => endpoint_s3_url = endpoint_config.url,
            }
            if !endpoint_s3_url.is_empty() && !endpoint_host_url.is_empty() {
                break;
            }
        }

        // Check if dataproxy host url is tls
        let dp_endpoint = if endpoint_host_url.starts_with("https") {
            Channel::from_shared(endpoint_host_url)
                .map_err(|_| Status::internal("Could not connect to Dataproxy"))?
                .tls_config(ClientTlsConfig::new())
                .map_err(|_| Status::internal("Could not connect to Dataproxy"))?
        } else {
            Channel::from_shared(endpoint_host_url)
                .map_err(|_| Status::internal("Could not connect to Dataproxy"))?
        };

        let mut dp_conn = tonic_internal!(
            DataproxyUserServiceClient::connect(dp_endpoint).await,
            "Could not connect to endpoint"
        );

        // Create GetCredentialsRequest with one-shot token in header ...
        let mut credentials_request = Request::new(GetCredentialsRequest {});
        credentials_request.metadata_mut().append(
            tonic_internal!(
                AsciiMetadataKey::from_bytes("Authorization".as_bytes()),
                "Request creation failed"
            ),
            tonic_internal!(
                AsciiMetadataValue::try_from(format!("Bearer {}", slt)),
                "Request creation failed"
            ),
        );

        let response = tonic_internal!(
            dp_conn.get_credentials(credentials_request).await,
            "Could not get S3 credentials from Dataproxy"
        )
        .into_inner();

        // Return S3 credentials to user
        let response = GetS3CredentialsUserResponse {
            s3_access_key: response.access_key,
            s3_secret_key: response.secret_key,
            s3_endpoint_url: endpoint_s3_url.to_string(),
        };
        return_with_log!(response);
    }

    async fn get_dataproxy_token_user(
        &self,
        request: Request<GetDataproxyTokenUserRequest>,
    ) -> Result<Response<GetDataproxyTokenUserResponse>, Status> {
        log_received!(&request);

        // Consume gRPC request into its parts
        let (metadata, _, inner_request) = request.into_parts();

        // Check empty context if is registered user
        let token = tonic_auth!(get_token_from_md(&metadata), "Token authentication error");
        let (user_ulid, maybe_token, proxy_request) = tonic_auth!(
            self.authorizer
                .check_permissions_verbose(&token, vec![Context::default()])
                .await,
            "Unauthorized"
        );

        // Create token based on provided context
        let response_token = if let Some(context) = inner_request.context {
            match context.context {
                Some(con) => {
                    match con {
                        ProtoContext::S3Credentials(_) => {
                            tonic_internal!(
                                self.authorizer.token_handler.sign_dataproxy_slt(
                                    &user_ulid,
                                    maybe_token.map(|token_id| token_id.to_string()), // Token_Id of user token; None if OIDC
                                    Some(Intent {
                                        target: tonic_invalid!(
                                            DieselUlid::from_str(&inner_request.endpoint_id),
                                            "Invalid endpoint id format"
                                        ),
                                        action: Action::CreateSecrets
                                    }),
                                ),
                                "Token signing failed"
                            )
                        }
                        ProtoContext::Copy(_) => {
                            unimplemented!(
                                "Dataproxy data replication token creation not yet implemented"
                            )
                        }
                    }
                }
                None => return Err(Status::invalid_argument("Missing context action")),
            }
        } else if proxy_request {
            return Err(Status::invalid_argument("No context provided"));
        } else if let Ok(endpoint_ulid) = DieselUlid::from_str(&inner_request.endpoint_id) {
            tonic_internal!(
                self.authorizer.token_handler.sign_dataproxy_slt(
                    &user_ulid,
                    maybe_token.map(|token_id| token_id.to_string()), // Token_Id of user token; None if OIDC
                    Some(Intent {
                        target: endpoint_ulid,
                        action: Action::All
                    }),
                ),
                "Token signing failed"
            )
        } else {
            tonic_internal!(
                self.authorizer.token_handler.sign_dataproxy_slt(
                    &user_ulid,
                    maybe_token.map(|token_id| token_id.to_string()), // Token_Id of user token; None if OIDC
                    None,
                ),
                "Token signing failed"
            )
        };

        // Return token to user
        let response = GetDataproxyTokenUserResponse {
            token: response_token,
        };
        return_with_log!(response);
    }

    async fn get_personal_notifications(
        &self,
        request: Request<GetPersonalNotificationsRequest>,
    ) -> tonic::Result<Response<GetPersonalNotificationsResponse>> {
        log_received!(&request);

        // Consume gRPC request into its parts
        let (request_metadata, _, _) = request.into_parts();

        // Extract token from request and check permissions
        let token = tonic_auth!(
            get_token_from_md(&request_metadata),
            "Token authentication error"
        );

        let ctx = Context::self_ctx();
        let token_user_ulid = tonic_auth!(
            self.authorizer.check_permissions(&token, vec![ctx]).await,
            "Unauthorized"
        );

        // Fetch personal notifications from database
        let notifications = tonic_internal!(
            self.database_handler
                .get_persistent_notifications(token_user_ulid)
                .await,
            "Failed to fetch personal notifications"
        );

        // Return personal notifications
        let response = GetPersonalNotificationsResponse { notifications };
        return_with_log!(response);
    }

    async fn acknowledge_personal_notifications(
        &self,
        request: Request<AcknowledgePersonalNotificationsRequest>,
    ) -> tonic::Result<Response<AcknowledgePersonalNotificationsResponse>> {
        log_received!(&request);

        // Consume gRPC request into its parts
        let (request_metadata, _, inner_request) = request.into_parts();

        // Extract token from request and check permissions
        let token = tonic_auth!(
            get_token_from_md(&request_metadata),
            "Token authentication error"
        );

        let ctx = Context::self_ctx();
        tonic_auth!(
            self.authorizer.check_permissions(&token, vec![ctx]).await,
            "Unauthorized"
        );

        // Acknowledge personal notifications in database
        tonic_internal!(
            self.database_handler
                .acknowledge_persistent_notifications(inner_request.notification_ids)
                .await,
            "Failed to acknowledge personal notifications"
        );

        // Return empty response on success
        let response = AcknowledgePersonalNotificationsResponse {};
        return_with_log!(response);
    }

<<<<<<< HEAD
    async fn add_oidc_provider(
        &self,
        request: Request<AddOidcProviderRequest>,
    ) -> tonic::Result<Response<AddOidcProviderResponse>> {
        //TODO!
        Err(tonic::Status::unimplemented(
            "AddOidcProvider is not yet implemented!",
        ))
    }
    async fn remove_oidc_provider(
        &self,
        request: Request<RemoveOidcProviderRequest>,
    ) -> tonic::Result<Response<RemoveOidcProviderResponse>> {
        //TODO!
        Err(tonic::Status::unimplemented(
            "RemoveOIDCProvider is not yet implemented!",
        ))
=======
    async fn add_oidc_provier(
        &self,
        request: tonic::Request<AddOidcProviderRequest>,
    ) -> std::result::Result<tonic::Response<AddOidcProviderResponse>, tonic::Status> {
        log_received!(&request);

        // Consume gRPC request into its parts
        let (request_metadata, _, inner_request) = request.into_parts();

        // Extract token from request and check permissions
        let token = tonic_auth!(
            get_token_from_md(&request_metadata),
            "Token authentication error"
        );

        let ctx = Context::self_ctx();
        let user_id = tonic_auth!(
            self.authorizer.check_permissions(&token, vec![ctx]).await,
            "Unauthorized"
        );

        let new_mapping = tonic_internal!(
            self.authorizer
                .check_unregistered_oidc(&inner_request.new_access_token)
                .await,
            "Failed to add OIDC provider"
        );

        // Acknowledge personal notifications in database
        let user = tonic_internal!(
            self.database_handler
                .add_oidc_provider(user_id, &new_mapping)
                .await,
            "Failed to add oidc_provider to user"
        );

        // Return empty response on success
        let response = AddOidcProviderResponse {
            user: Some(user.into()),
        };
        return_with_log!(response);
    }

    async fn remove_oidc_provider(
        &self,
        request: tonic::Request<RemoveOidcProviderRequest>,
    ) -> std::result::Result<tonic::Response<RemoveOidcProviderResponse>, tonic::Status> {
        log_received!(&request);

        // Consume gRPC request into its parts
        let (request_metadata, _, inner_request) = request.into_parts();

        // Extract token from request and check permissions
        let token = tonic_auth!(
            get_token_from_md(&request_metadata),
            "Token authentication error"
        );

        let ctx = Context::self_ctx();
        let user_id = tonic_auth!(
            self.authorizer.check_permissions(&token, vec![ctx]).await,
            "Unauthorized"
        );

        // Acknowledge personal notifications in database
        let user = tonic_internal!(
            self.database_handler
                .remove_oidc_provider(user_id, &inner_request.provider_url)
                .await,
            "Failed to add oidc_provider to user"
        );

        // Return empty response on success
        let response = RemoveOidcProviderResponse {
            user: Some(user.into()),
        };
        return_with_log!(response);
>>>>>>> 9a5346b8
    }
}<|MERGE_RESOLUTION|>--- conflicted
+++ resolved
@@ -729,25 +729,6 @@
         return_with_log!(response);
     }
 
-<<<<<<< HEAD
-    async fn add_oidc_provider(
-        &self,
-        request: Request<AddOidcProviderRequest>,
-    ) -> tonic::Result<Response<AddOidcProviderResponse>> {
-        //TODO!
-        Err(tonic::Status::unimplemented(
-            "AddOidcProvider is not yet implemented!",
-        ))
-    }
-    async fn remove_oidc_provider(
-        &self,
-        request: Request<RemoveOidcProviderRequest>,
-    ) -> tonic::Result<Response<RemoveOidcProviderResponse>> {
-        //TODO!
-        Err(tonic::Status::unimplemented(
-            "RemoveOIDCProvider is not yet implemented!",
-        ))
-=======
     async fn add_oidc_provier(
         &self,
         request: tonic::Request<AddOidcProviderRequest>,
@@ -825,6 +806,5 @@
             user: Some(user.into()),
         };
         return_with_log!(response);
->>>>>>> 9a5346b8
     }
 }
--- conflicted
+++ resolved
@@ -4,12 +4,8 @@
 use crate::caching::cache::Cache;
 use crate::database::enums::{DataProxyFeature, DbPermissionLevel};
 use crate::middlelayer::db_handler::DatabaseHandler;
-<<<<<<< HEAD
 use crate::middlelayer::endpoints_request_types::GetEP;
 use crate::middlelayer::token_request_types::{CreateToken, DeleteToken, GetToken};
-=======
-use crate::middlelayer::token_request_types::{DeleteToken, GetS3, GetToken};
->>>>>>> fa060e42
 use crate::middlelayer::user_request_types::{
     ActivateUser, DeactivateUser, GetUser, RegisterUser, UpdateUserEmail, UpdateUserName,
 };
@@ -290,7 +286,6 @@
             "Token authentication error"
         );
         let request = GetUser::GetUser(request.into_inner());
-<<<<<<< HEAD
         let user_id = match tonic_invalid!(request.get_user(), "Invalid user id") {
             (Some(id), ctx) => {
                 tonic_auth!(
@@ -304,11 +299,6 @@
                 "Unauthorized"
             ),
         };
-=======
-        let user_id = self
-            .match_ctx(tonic_invalid!(request.get_user(), "Invalid user id"), token)
-            .await?;
->>>>>>> fa060e42
         let user = self.cache.get_user(&user_id);
         let response = GetUserResponse {
             user: user.map(|user| user.into()),
@@ -326,7 +316,6 @@
             "Token authentication error"
         );
         let request = GetUser::GetUserRedacted(request.into_inner());
-<<<<<<< HEAD
         let user_id = match tonic_invalid!(request.get_user(), "Invalid user id") {
             (Some(id), ctx) => {
                 tonic_auth!(
@@ -340,11 +329,6 @@
                 "Unauthorized"
             ),
         };
-=======
-        let user_id = self
-            .match_ctx(tonic_invalid!(request.get_user(), "Invalid user id"), token)
-            .await?;
->>>>>>> fa060e42
         let user = self.cache.get_user(&user_id);
         let response = GetUserRedactedResponse {
             user: user.map(|user| user.into_redacted()),
@@ -457,9 +441,9 @@
     async fn get_s3_credentials_user(
         &self,
         request: Request<GetS3CredentialsUserRequest>,
+        request: Request<GetS3CredentialsUserRequest>,
     ) -> Result<Response<GetS3CredentialsUserResponse>, Status> {
         log_received!(&request);
-<<<<<<< HEAD
 
         // Consume gRPC request into its parts
         let (metadata, _, inner_request) = request.into_parts();
@@ -546,20 +530,6 @@
             s3_endpoint_url: endpoint_host_url.to_string(),
         };
         return_with_log!(response);
-=======
-        let token = tonic_auth!(
-            get_token_from_md(request.metadata()),
-            "Token authentication error"
-        );
-        let request = GetS3(request.into_inner());
-        let user_id = tonic_invalid!(request.get_user_id(), "Invalid user id");
-        let ctx = Context::user_ctx(user_id, DbPermissionLevel::WRITE);
-        tonic_auth!(
-            self.authorizer.check_permissions(&token, vec![ctx]).await,
-            "Unauthorized"
-        );
-        todo!()
->>>>>>> fa060e42
     }
 
     async fn get_dataproxy_token_user(

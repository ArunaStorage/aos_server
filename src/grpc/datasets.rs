use crate::auth::permission_handler::PermissionHandler;
use crate::auth::structs::Context;
use crate::caching::cache::Cache;
use crate::database::dsls::object_dsl::ObjectWithRelations;
use crate::database::enums::DbPermissionLevel;
use crate::middlelayer::create_request_types::CreateRequest;
use crate::middlelayer::db_handler::DatabaseHandler;
use crate::middlelayer::delete_request_types::DeleteRequest;
use crate::middlelayer::snapshot_request_types::SnapshotRequest;
use crate::middlelayer::update_request_types::{
    DataClassUpdate, DescriptionUpdate, KeyValueUpdate, LicenseUpdate, NameUpdate,
};
use crate::search::meilisearch_client::{MeilisearchClient, ObjectDocument};
use crate::utils::conversions::get_token_from_md;
use crate::utils::grpc_utils::{get_id_and_ctx, query, IntoGenericInner};
use crate::utils::search_utils;
use aruna_rust_api::api::storage::models::v2::{generic_resource, Dataset};
use aruna_rust_api::api::storage::services::v2::dataset_service_server::DatasetService;
use aruna_rust_api::api::storage::services::v2::{
    CreateDatasetRequest, CreateDatasetResponse, DeleteDatasetRequest, DeleteDatasetResponse,
    GetDatasetRequest, GetDatasetResponse, GetDatasetsRequest, GetDatasetsResponse,
    SnapshotDatasetRequest, SnapshotDatasetResponse, UpdateDatasetDataClassRequest,
    UpdateDatasetDataClassResponse, UpdateDatasetDescriptionRequest,
    UpdateDatasetDescriptionResponse, UpdateDatasetKeyValuesRequest,
    UpdateDatasetKeyValuesResponse, UpdateDatasetLicensesRequest, UpdateDatasetLicensesResponse,
    UpdateDatasetNameRequest, UpdateDatasetNameResponse,
};
use diesel_ulid::DieselUlid;
use itertools::Itertools;
use std::str::FromStr;
use std::sync::Arc;
use tonic::{Request, Response, Result};

crate::impl_grpc_server!(DatasetServiceImpl, search_client: Arc<MeilisearchClient>);

#[tonic::async_trait]
impl DatasetService for DatasetServiceImpl {
    async fn create_dataset(
        &self,
        request: Request<CreateDatasetRequest>,
    ) -> Result<Response<CreateDatasetResponse>> {
        log_received!(&request);

        let token = tonic_auth!(
            get_token_from_md(request.metadata()),
            "Token authentication error"
        );

        let request = CreateRequest::Dataset(request.into_inner());
        let mut ctxs = request.get_relation_contexts()?;
        let parent_ctx = tonic_invalid!(
            request
                .get_parent()
                .ok_or(tonic::Status::invalid_argument("Parent missing."))?
                .get_context(),
            "invalid parent"
        );
        ctxs.push(parent_ctx);

        let (user_id, _, is_dataproxy) = tonic_auth!(
            self.authorizer
                .check_permissions_verbose(&token, ctxs)
                .await,
            "Unauthorized"
        );

        let is_service_account = self
            .cache
            .get_user(&user_id)
            .ok_or_else(|| tonic::Status::not_found("User not found"))?
            .attributes
            .0
            .service_account;
        if is_service_account && (request.get_data_class() != 4) {
            return Err(tonic::Status::invalid_argument(
                "Workspaces have to be claimed for dataclass changes",
            ));
        }

        let (dataset, _) = tonic_internal!(
            self.database_handler
                .create_resource(request, user_id, is_dataproxy)
                .await,
            "Internal database error"
        );

        self.cache.add_object(dataset.clone());

        // Add or update dataset in search index
        search_utils::update_search_index(
            &self.search_client,
            &self.cache,
            vec![ObjectDocument::from(dataset.object.clone())],
        )
        .await;

        let generic_dataset: generic_resource::Resource = dataset.into();

        let response = CreateDatasetResponse {
            dataset: Some(generic_dataset.into_inner()?),
        };

        return_with_log!(response);
    }

    async fn get_dataset(
        &self,
        request: Request<GetDatasetRequest>,
    ) -> Result<Response<GetDatasetResponse>> {
        log_received!(&request);

        let token = tonic_auth!(
            get_token_from_md(request.metadata()),
            "Token authentication error"
        );

        let request = request.into_inner();

        let dataset_id = tonic_invalid!(
            DieselUlid::from_str(&request.dataset_id),
            "ULID conversion error"
        );

        let ctx = Context::res_ctx(dataset_id, DbPermissionLevel::READ, true);

        tonic_auth!(
            self.authorizer.check_permissions(&token, vec![ctx]).await,
            "Unauthorized"
        );

        let proto_dataset = query(&self.cache, &dataset_id)?;

        let response = GetDatasetResponse {
            dataset: Some(proto_dataset.into_inner()?),
        };

        return_with_log!(response);
    }

    async fn get_datasets(
        &self,
        request: Request<GetDatasetsRequest>,
    ) -> Result<Response<GetDatasetsResponse>> {
        log_received!(&request);

        let token = tonic_auth!(
            get_token_from_md(request.metadata()),
            "Token authentication error"
        );

        let request = request.into_inner();

        let (ids, ctxs): (Vec<DieselUlid>, Vec<Context>) = get_id_and_ctx(request.dataset_ids)?;

        tonic_auth!(
            self.authorizer.check_permissions(&token, ctxs).await,
            "Unauthorized"
        );

        let res: Result<Vec<Dataset>> = ids
            .iter()
            .map(|id| -> Result<Dataset> { query(&self.cache, id)?.into_inner() })
            .collect();

        let response = GetDatasetsResponse { datasets: res? };

        return_with_log!(response);
    }

    async fn delete_dataset(
        &self,
        request: Request<DeleteDatasetRequest>,
    ) -> Result<Response<DeleteDatasetResponse>> {
        log_received!(&request);

        let token = tonic_auth!(
            get_token_from_md(request.metadata()),
            "Token authentication error."
        );

        let request = DeleteRequest::Dataset(request.into_inner());
        let id = tonic_invalid!(request.get_id(), "Invalid dataset id");

        let ctx = Context::res_ctx(id, DbPermissionLevel::ADMIN, true);

        tonic_auth!(
            self.authorizer.check_permissions(&token, vec![ctx]).await,
            "Unauthorized."
        );

        let updates: Vec<ObjectWithRelations> = tonic_internal!(
            self.database_handler.delete_resource(request).await,
            "Internal database error"
        );

        // Remove deleted resources from search index
        search_utils::remove_from_search_index(
            &self.search_client,
            updates.iter().map(|o| o.object.id).collect_vec(),
        )
        .await;

        let response = DeleteDatasetResponse {};

        return_with_log!(response);
    }

    async fn update_dataset_name(
        &self,
        request: Request<UpdateDatasetNameRequest>,
    ) -> Result<Response<UpdateDatasetNameResponse>> {
        log_received!(&request);

        let token = tonic_auth!(
            get_token_from_md(request.metadata()),
            "Token authentication error."
        );

        let request = NameUpdate::Dataset(request.into_inner());
        let dataset_id = tonic_invalid!(request.get_id(), "Invalid dataset id.");

        let ctx = Context::res_ctx(dataset_id, DbPermissionLevel::WRITE, true);

        tonic_auth!(
            self.authorizer.check_permissions(&token, vec![ctx]).await,
            "Unauthorized"
        );

        let mut dataset = tonic_internal!(
            self.database_handler.update_name(request).await,
            "Internal database error."
        );
        self.cache
            .upsert_object(&dataset.object.id, dataset.clone());
        self.cache.add_stats_to_object(&mut dataset);

        // Add or update dataset in search index
        search_utils::update_search_index(
            &self.search_client,
            &self.cache,
            vec![ObjectDocument::from(dataset.object.clone())],
        )
        .await;

        let dataset: generic_resource::Resource = dataset.into();

        let response = UpdateDatasetNameResponse {
            dataset: Some(dataset.into_inner()?),
        };
        return_with_log!(response);
    }

    async fn update_dataset_description(
        &self,
        request: Request<UpdateDatasetDescriptionRequest>,
    ) -> Result<Response<UpdateDatasetDescriptionResponse>> {
        log_received!(&request);

        let token = tonic_auth!(
            get_token_from_md(request.metadata()),
            "Token authentication error."
        );

        let request = DescriptionUpdate::Dataset(request.into_inner());
        let dataset_id = tonic_invalid!(request.get_id(), "Invalid dataset id.");
        let ctx = Context::res_ctx(dataset_id, DbPermissionLevel::WRITE, true);

        tonic_auth!(
            self.authorizer.check_permissions(&token, vec![ctx]).await,
            "Unauthorized"
        );

        let mut dataset = tonic_internal!(
            self.database_handler.update_description(request).await,
            "Internal database error."
        );
        self.cache
            .upsert_object(&dataset.object.id, dataset.clone());
        self.cache.add_stats_to_object(&mut dataset);

        // Add or update dataset in search index
        search_utils::update_search_index(
            &self.search_client,
            &self.cache,
            vec![ObjectDocument::from(dataset.object.clone())],
        )
        .await;

        let dataset: generic_resource::Resource = dataset.into();

        let response = UpdateDatasetDescriptionResponse {
            dataset: Some(dataset.into_inner()?),
        };
        return_with_log!(response);
    }

    async fn update_dataset_key_values(
        &self,
        request: Request<UpdateDatasetKeyValuesRequest>,
    ) -> Result<Response<UpdateDatasetKeyValuesResponse>> {
        log_received!(&request);

        let token = tonic_auth!(
            get_token_from_md(request.metadata()),
            "Token authentication error."
        );

        let request = KeyValueUpdate::Dataset(request.into_inner());
        let dataset_id = tonic_invalid!(request.get_id(), "Invalid dataset id.");
        let ctx = Context::res_ctx(dataset_id, DbPermissionLevel::WRITE, true);

        tonic_auth!(
            self.authorizer.check_permissions(&token, vec![ctx]).await,
            "Unauthorized"
        );

<<<<<<< HEAD
        let dataset = tonic_internal!(
            self.database_handler.update_keyvals(request).await,
=======
        let mut dataset = tonic_internal!(
            self.database_handler.update_keyvals(request, user_id).await,
>>>>>>> e68946ea
            "Internal database error."
        );
        self.cache
            .upsert_object(&dataset.object.id, dataset.clone());
        self.cache.add_stats_to_object(&mut dataset);

        // Add or update dataset in search index
        search_utils::update_search_index(
            &self.search_client,
            &self.cache,
            vec![ObjectDocument::from(dataset.object.clone())],
        )
        .await;

        let dataset: generic_resource::Resource = dataset.into();

        let response = UpdateDatasetKeyValuesResponse {
            dataset: Some(dataset.into_inner()?),
        };
        return_with_log!(response);
    }

    async fn update_dataset_data_class(
        &self,
        request: Request<UpdateDatasetDataClassRequest>,
    ) -> Result<Response<UpdateDatasetDataClassResponse>> {
        log_received!(&request);

        let token = tonic_auth!(
            get_token_from_md(request.metadata()),
            "Token authentication error."
        );

        let request = DataClassUpdate::Dataset(request.into_inner());
        let dataset_id = tonic_invalid!(request.get_id(), "Invalid dataset id.");
        // Dataclass can only be set by non-serivceaccounts
        let ctx = Context::res_ctx(dataset_id, DbPermissionLevel::WRITE, false);

        tonic_auth!(
            self.authorizer.check_permissions(&token, vec![ctx]).await,
            "Unauthorized"
        );

        let mut dataset = tonic_internal!(
            self.database_handler.update_dataclass(request).await,
            "Internal database error."
        );
        self.cache
            .upsert_object(&dataset.object.id, dataset.clone());
        self.cache.add_stats_to_object(&mut dataset);

        // Add or update dataset in search index
        search_utils::update_search_index(
            &self.search_client,
            &self.cache,
            vec![ObjectDocument::from(dataset.object.clone())],
        )
        .await;

        let dataset: generic_resource::Resource = dataset.into();

        let response = UpdateDatasetDataClassResponse {
            dataset: Some(dataset.into_inner()?),
        };
        return_with_log!(response);
    }

    async fn snapshot_dataset(
        &self,
        request: Request<SnapshotDatasetRequest>,
    ) -> Result<Response<SnapshotDatasetResponse>> {
        log_received!(&request);

        let token = tonic_auth!(
            get_token_from_md(request.metadata()),
            "Token authentication error."
        );

        let request = SnapshotRequest::Dataset(request.into_inner());
        let dataset_id = tonic_invalid!(request.get_id(), "Invalid dataset id.");
        let ctx = Context::res_ctx(dataset_id, DbPermissionLevel::ADMIN, true);

        tonic_auth!(
            self.authorizer.check_permissions(&token, vec![ctx]).await,
            "Unauthorized"
        );

        let (new_id, dataset) = tonic_internal!(
            self.database_handler.snapshot(request).await,
            "Internal database error."
        );

        // For datasets, this vector only contains one entry
        self.cache
            .upsert_object(&dataset[0].object.id, dataset[0].clone());

        // Add or update dataset in search index
        search_utils::update_search_index(
            &self.search_client,
            &self.cache,
            vec![ObjectDocument::from(dataset[0].object.clone())],
        )
        .await;

        let proto_dataset: generic_resource::Resource = self
            .cache
            .get_protobuf_object(&new_id)
            .ok_or_else(|| tonic::Status::not_found("Dataset not found"))?;

        let response = SnapshotDatasetResponse {
            dataset: Some(proto_dataset.into_inner()?),
        };
        return_with_log!(response);
    }

    async fn update_dataset_licenses(
        &self,
        request: Request<UpdateDatasetLicensesRequest>,
    ) -> Result<Response<UpdateDatasetLicensesResponse>> {
        log_received!(&request);

        let token = tonic_auth!(
            get_token_from_md(request.metadata()),
            "Token authentication error."
        );

        let request = LicenseUpdate::Dataset(request.into_inner());
        let dataset_id = tonic_invalid!(request.get_id(), "Invalid dataset id");
        let ctx = Context::res_ctx(dataset_id, DbPermissionLevel::WRITE, false);

        tonic_auth!(
            self.authorizer.check_permissions(&token, vec![ctx]).await,
            "Unauthorized"
        );

        let mut dataset = tonic_invalid!(
            self.database_handler.update_license(request).await,
            "Invalid update license request"
        );
        self.cache
            .upsert_object(&dataset.object.id, dataset.clone());
        self.cache.add_stats_to_object(&mut dataset);

        // Add or update dataset in search index
        search_utils::update_search_index(
            &self.search_client,
            &self.cache,
            vec![ObjectDocument::from(dataset.object.clone())],
        )
        .await;

        let generic_resource: generic_resource::Resource = dataset.into();
        let response = UpdateDatasetLicensesResponse {
            dataset: Some(generic_resource.into_inner()?),
        };
        return_with_log!(response);
    }
}<|MERGE_RESOLUTION|>--- conflicted
+++ resolved
@@ -314,13 +314,8 @@
             "Unauthorized"
         );
 
-<<<<<<< HEAD
-        let dataset = tonic_internal!(
+        let mut dataset = tonic_internal!(
             self.database_handler.update_keyvals(request).await,
-=======
-        let mut dataset = tonic_internal!(
-            self.database_handler.update_keyvals(request, user_id).await,
->>>>>>> e68946ea
             "Internal database error."
         );
         self.cache

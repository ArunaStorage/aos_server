use std::sync::Arc;

use crate::{data_backends::storage_backend::StorageBackend, structs::ObjectLocation};
use ahash::HashSet;
use futures_util::TryStreamExt;
use pithos_lib::helpers::notifications::Message;
use pithos_lib::{
    helpers::structs::FileContext,
    streamreadwrite::GenericStreamReadWriter,
    transformer::ReadWriter,
    transformers::{
        async_sender_sink::AsyncSenderSink, decrypt::ChaCha20Dec, gzip_comp::GzipEnc, tar::TarEnc,
        zstd_decomp::ZstdDec,
    },
};
use s3s::{dto::StreamingBlob, s3_error};
use tokio::pin;
use tracing::{debug, info_span, trace, Instrument};

#[tracing::instrument(level = "trace", skip(path_level_vec, backend))]
pub async fn get_bundle(
    mut path_level_vec: Vec<(String, Option<ObjectLocation>)>,
    backend: Arc<Box<dyn StorageBackend>>,
) -> Option<StreamingBlob> {
    let mut uniques = HashSet::default();

    let mut final_levels = Vec::new();

    for (name, loc) in path_level_vec.drain(..) {
        if uniques.contains(&name) {
            continue;
        }
        uniques.insert(name.clone());
        let name = name.strip_prefix("/").unwrap_or(&name).to_string();
        if loc.is_some() {
            final_levels.push((name, loc.clone()));
            continue;
        }

        if !name.ends_with("/") {
            final_levels.push((format!("{}/", name.clone()), loc.clone()));
            continue;
        }
    }

    trace!(?final_levels);
    let (file_info_sender, file_info_receiver) = async_channel::bounded(10);
    let (data_tx, data_sx) = async_channel::bounded(10);
    let (final_sender, final_receiver) = async_channel::bounded(10);
    let final_sender_clone = final_sender.clone();
    let final_receiver_clone = final_receiver.clone();


    trace!(?path_level_vec, "Starting bundle creation");

    tokio::spawn(
        async move {
            let mut counter = 0; // Start with 1 for comparison with len()
<<<<<<< HEAD
            let len = final_levels.len();
            for (name, loc) in final_levels {
=======
            let len = path_level_vec.len();
            for (name, loc) in path_level_vec {
>>>>>>> 31cf0b53
                trace!(object = name, ?loc);
                let data_tx_clone = data_tx.clone();
                let file_info_sender_clone = file_info_sender.clone();
                if let Some(location) = loc {
                    file_info_sender_clone
                        .clone()
                        .send(Message::FileContext(FileContext {
                            file_path: name.to_string(),
                            compressed_size: location.disk_content_len as u64,
                            decompressed_size: location.raw_content_len as u64,
                            compression: location.file_format.is_compressed(),
                            encryption_key: location.file_format.get_encryption_key_as_enc_key(),
                            ..Default::default()
                        }))
                        .await
                        .map_err(|e| {
                            tracing::error!(error = ?e, msg = e.to_string());
                            e
                        })?;

                    backend
                        .get_object(location.clone(), None, data_tx_clone)
                        .await
                        .map_err(|e| {
                            tracing::error!(error = ?e, msg = e.to_string());
                            e
                        })?;
                } else {
                    file_info_sender_clone
                        .clone()
                        .send(Message::FileContext(FileContext {
                            file_path: name.to_string(),
                            is_dir: true,
                            ..Default::default()
                        }))
                        .await
                        .map_err(|e| {
                            tracing::error!(error = ?e, msg = e.to_string());
                            e
                        })?;
                }
                counter += 1;
                trace!("finished file {}/{}", counter, len)
            }
            trace!("Final counter: {}", counter);

            Ok::<(), anyhow::Error>(())
        }
        .instrument(info_span!("get_bundle_reader")),
    );

    let data_clone = data_sx.clone();

    tokio::spawn(
        async move {
            pin!(data_clone);

            let mut aruna_stream_writer = GenericStreamReadWriter::new_with_sink(
                data_clone,
                AsyncSenderSink::new(final_sender_clone.clone()),
            )
            .add_transformer(ChaCha20Dec::new().map_err(|e| {
                tracing::error!(error = ?e, msg = e.to_string());
                e
            })?)
            .add_transformer(ZstdDec::new())
            .add_transformer(TarEnc::new())
            .add_transformer(GzipEnc::new());
            aruna_stream_writer
                .add_message_receiver(file_info_receiver.clone())
                .await
                .map_err(|e| {
                    tracing::error!(error = ?e, msg = e.to_string());
                    e
                })?;
            trace!("Starting read_writer process");
            aruna_stream_writer.process().await.map_err(|e| {
                tracing::error!(error = ?e, msg = e.to_string());
                e
            })?;

            Ok::<(), anyhow::Error>(())
        }
        .instrument(info_span!("get_bundle_writer")),
    );
    debug!("Starting response streaming");
    Some(StreamingBlob::wrap(final_receiver_clone.map_err(|_| {
        s3_error!(InternalError, "Internal processing error")
    })))
}<|MERGE_RESOLUTION|>--- conflicted
+++ resolved
@@ -50,19 +50,13 @@
     let final_sender_clone = final_sender.clone();
     let final_receiver_clone = final_receiver.clone();
 
-
     trace!(?path_level_vec, "Starting bundle creation");
 
     tokio::spawn(
         async move {
             let mut counter = 0; // Start with 1 for comparison with len()
-<<<<<<< HEAD
             let len = final_levels.len();
             for (name, loc) in final_levels {
-=======
-            let len = path_level_vec.len();
-            for (name, loc) in path_level_vec {
->>>>>>> 31cf0b53
                 trace!(object = name, ?loc);
                 let data_tx_clone = data_tx.clone();
                 let file_info_sender_clone = file_info_sender.clone();

use super::data_handler::DataHandler;
use super::utils::buffered_s3_sink::BufferedS3Sink;
use super::utils::ranges::calculate_content_length_from_range;
use super::utils::ranges::calculate_ranges;
use crate::bundler::bundle_helper::get_bundle;
use crate::caching::cache::Cache;
use crate::data_backends::storage_backend::StorageBackend;
use crate::s3_frontend::utils::list_objects::filter_list_objects;
use crate::s3_frontend::utils::list_objects::list_response;
use crate::s3_frontend::utils::ranges::aruna_range_from_s3range;
use crate::structs::CheckAccessResult;
use crate::structs::Object as ProxyObject;
use crate::structs::PartETag;
use crate::structs::ResourceString;
use crate::structs::TypedRelation;
use crate::structs::ALL_RIGHTS_RESERVED;
use crate::trace_err;
use anyhow::Result;
use aruna_file::helpers::footer_parser::FooterParser;
use aruna_file::streamreadwrite::ArunaStreamReadWriter;
use aruna_file::transformer::ReadWriter;
use aruna_file::transformers::async_sender_sink::AsyncSenderSink;
use aruna_file::transformers::decrypt::ChaCha20Dec;
use aruna_file::transformers::encrypt::ChaCha20Enc;
use aruna_file::transformers::filter::Filter;
use aruna_file::transformers::footer::FooterGenerator;
use aruna_file::transformers::hashing_transformer::HashingTransformer;
use aruna_file::transformers::size_probe::SizeProbe;
use aruna_file::transformers::zstd_comp::ZstdEnc;
use aruna_file::transformers::zstd_decomp::ZstdDec;
use aruna_rust_api::api::storage::models::v2::Hash;
use aruna_rust_api::api::storage::models::v2::Hashalgorithm;
use aruna_rust_api::api::storage::models::v2::{DataClass, Status};
use base64::engine::general_purpose;
use base64::Engine;
use chrono::Utc;
use diesel_ulid::DieselUlid;
use futures_util::TryStreamExt;
use http::HeaderName;
use http::HeaderValue;
use md5::{Digest, Md5};
use s3s::dto::*;
use s3s::s3_error;
use s3s::stream::ByteStream;
use s3s::S3Error;
use s3s::S3Request;
use s3s::S3Response;
use s3s::S3Result;
use s3s::S3;
use sha2::Sha256;
use std::collections::HashMap;
use std::collections::HashSet;
use std::fmt::Debug;
use std::sync::Arc;
use tokio::pin;
use tracing::debug;
use tracing::error;
use tracing::info_span;
use tracing::trace;
use tracing::warn;
use tracing::Instrument;

pub struct ArunaS3Service {
    backend: Arc<Box<dyn StorageBackend>>,
    cache: Arc<Cache>,
}

impl Debug for ArunaS3Service {
    #[tracing::instrument(level = "trace", skip(self, f))]
    fn fmt(&self, f: &mut std::fmt::Formatter<'_>) -> std::fmt::Result {
        f.debug_struct("ArunaS3Service").finish()
    }
}

impl ArunaS3Service {
    #[tracing::instrument(level = "trace", skip(backend, cache))]
    pub async fn new(backend: Arc<Box<dyn StorageBackend>>, cache: Arc<Cache>) -> Result<Self> {
        Ok(ArunaS3Service {
            backend: backend.clone(),
            cache,
        })
    }
}

#[async_trait::async_trait]
impl S3 for ArunaS3Service {
    #[tracing::instrument(err)]
    async fn create_bucket(
        &self,
        req: S3Request<CreateBucketInput>,
    ) -> S3Result<S3Response<CreateBucketOutput>> {
        let data = req.extensions.get::<CheckAccessResult>().cloned();

        let mut new_object = ProxyObject::from(req.input);

        if let Some(client) = self.cache.aruna_client.read().await.as_ref() {
            let CheckAccessResult {
                user_id, token_id, ..
            } = trace_err!(data.ok_or_else(|| s3_error!(InternalError, "Internal Error")))?;
            trace!(?user_id, ?token_id, "impersonating user");
            let token = trace_err!(self
                .cache
                .auth
                .read()
                .await
                .as_ref()
                .ok_or_else(|| s3_error!(InternalError, "Missing auth handler")))?
            .sign_impersonating_token(
                trace_err!(user_id.ok_or_else(|| {
                    s3_error!(NotSignedUp, "Unauthorized: Impersonating user error")
                }))?,
                token_id,
            )
            .map_err(|_| s3_error!(NotSignedUp, "Unauthorized: Impersonating error"))?;

            new_object = trace_err!(client.create_project(new_object, &token).await)
                .map_err(|_| s3_error!(InternalError, "[BACKEND] Unable to create project"))?;
        }
        let output = CreateBucketOutput {
            location: Some(new_object.name.to_string()),
        };

        trace_err!(self.cache.upsert_object(new_object, None).await)
            .map_err(|_| s3_error!(InternalError, "Unable to cache new bucket"))?;

        debug!(?output);
        Ok(S3Response::new(output))
    }

    #[tracing::instrument(err, skip(self, req))]
    async fn put_object(
        &self,
        req: S3Request<PutObjectInput>,
    ) -> S3Result<S3Response<PutObjectOutput>> {
        let expected_len = match req.input.content_length {
            Some(0) | None => {
                match req
                    .input
                    .body
                    .as_ref()
<<<<<<< HEAD
                    .and_then(|b| b.remaining_length().exact())
=======
                    .map(|b| b.remaining_length().exact())
                    .flatten()
>>>>>>> 861b473a
                {
                    Some(0) | None => {
                        error!("Missing or invalid (0) content-length");
                        return Err(s3_error!(
                            MissingContentLength,
                            "Missing or invalid (0) content-length"
                        ));
                    }
                    Some(a) => a as i64,
                }
            }
            Some(a) => a,
        };

        let CheckAccessResult {
            user_id,
            token_id,
            resource_ids,
            missing_resources,
            object,
            ..
        } = trace_err!(req
            .extensions
            .get::<CheckAccessResult>()
            .cloned()
            .ok_or_else(|| s3_error!(UnexpectedContent, "Missing data context")))?;

        trace!(?user_id, ?token_id, "impersonating user");
        let impersonating_token = if let Some(auth_handler) = self.cache.auth.read().await.as_ref()
        {
            user_id.and_then(|u| auth_handler.sign_impersonating_token(u, token_id).ok())
        } else {
            None
        };

        let res_ids =
            resource_ids.ok_or_else(|| s3_error!(InvalidArgument, "Unknown object path"))?;

        let mut object = if let Some((o, _)) = object {
            if o.object_type == crate::structs::ObjectType::Object {
                if o.object_status == Status::Initializing {
                    trace!("Object is initializing");
                    o
                } else {
                    // Force Object update with new revision in ArunaServer
                    trace!("Object is not initializing, force update");
                    let new_revision = if let Some(handler) =
                        self.cache.aruna_client.read().await.as_ref()
                    {
                        if let Some(token) = &impersonating_token {
                            trace_err!(handler.init_object_update(o, token, true).await)
                                .map_err(|_| s3_error!(InternalError, "Object update failed"))?
                        } else {
                            error!("missing impersonating token");
                            return Err(s3_error!(InternalError, "Token creation failed"));
                        }
                    } else {
                        return Err(s3_error!(InternalError, "ArunaServer client not available"));
                    };

                    trace!("Created dummy object");
                    ProxyObject {
                        id: new_revision.id,
                        name: new_revision.name,
                        key_values: new_revision.key_values,
                        object_status: Status::Initializing,
                        data_class: new_revision.data_class,
                        object_type: crate::structs::ObjectType::Object,
                        hashes: HashMap::default(),
                        metadata_license: new_revision.metadata_license,
                        data_license: new_revision.data_license,
                        dynamic: false,
                        children: None,
                        parents: new_revision.parents,
                        synced: false,
                        created_at: new_revision.created_at,
                    }
                }
            } else {
                trace!("ObjectType is not object");
                let missing_object_name = trace_err!(trace_err!(missing_resources
                    .clone()
                    .ok_or_else(|| s3_error!(InvalidArgument, "Invalid object path")))?
                .o
                .ok_or_else(|| s3_error!(InvalidArgument, "Invalid object path")))?;

                ProxyObject {
                    id: DieselUlid::generate(),
                    name: missing_object_name.to_string(),
                    key_values: vec![],
                    object_status: Status::Initializing,
                    data_class: DataClass::Private,
                    object_type: crate::structs::ObjectType::Object,
                    hashes: HashMap::default(),
                    metadata_license: ALL_RIGHTS_RESERVED.to_string(),
                    data_license: ALL_RIGHTS_RESERVED.to_string(),
                    dynamic: false,
                    children: None,
                    parents: None,
                    synced: false,
                    created_at: Some(chrono::Utc::now().naive_utc()),
                }
            }
        } else {
            let missing_object_name = trace_err!(trace_err!(missing_resources
                .clone()
                .ok_or_else(|| s3_error!(InvalidArgument, "Invalid object path")))?
            .o
            .ok_or_else(|| s3_error!(InvalidArgument, "Invalid object path")))?;

            ProxyObject {
                id: DieselUlid::generate(),
                name: missing_object_name.to_string(),
                key_values: vec![],
                object_status: Status::Initializing,
                data_class: DataClass::Private,
                object_type: crate::structs::ObjectType::Object,
                hashes: HashMap::default(),
                metadata_license: ALL_RIGHTS_RESERVED.to_string(),
                data_license: ALL_RIGHTS_RESERVED.to_string(),
                dynamic: false,
                children: None,
                parents: None,
                synced: false,
                created_at: Some(chrono::Utc::now().naive_utc()),
            }
        };

        // Initialize data location in the storage backend
        let mut location = trace_err!(
            self.backend
                .initialize_location(&object, Some(expected_len), None, false)
                .await
        )
        .map_err(|_| s3_error!(InternalError, "Unable to create object_location"))?;

        trace!("Initialized data location");

        // Initialize hashing transformers
        let (initial_sha_trans, initial_sha_recv) = HashingTransformer::new(Sha256::new());
        let (initial_md5_trans, initial_md5_recv) = HashingTransformer::new(Md5::new());
        let (initial_size_trans, initial_size_recv) = SizeProbe::new();
        let (final_sha_trans, final_sha_recv) = HashingTransformer::new(Sha256::new());
        let (final_size_trans, final_size_recv) = SizeProbe::new();

        match req.input.body {
            Some(data) => {
                let mut awr = ArunaStreamReadWriter::new_with_sink(
                    data,
                    BufferedS3Sink::new(
                        self.backend.clone(),
                        location.clone(),
                        None,
                        None,
                        false,
                        None,
                        false,
                    )
                    .0,
                );

                awr = awr.add_transformer(initial_sha_trans);
                awr = awr.add_transformer(initial_md5_trans);
                awr = awr.add_transformer(initial_size_trans);

                if location.compressed {
                    trace!("adding zstd decompressor");
                    awr = awr.add_transformer(ZstdEnc::new(true));
                    if location.raw_content_len > 5242880 + 80 * 28 {
                        trace!("adding footer generator");
                        awr = awr.add_transformer(FooterGenerator::new(None))
                    }
                }

                if let Some(enc_key) = &location.encryption_key {
                    awr = awr.add_transformer(
                        trace_err!(ChaCha20Enc::new(true, enc_key.to_string().into_bytes()))
                            .map_err(|_| {
                                s3_error!(
                                    InternalError,
                                    "Internal data transformer encryption error"
                                )
                            })?,
                    );
                }

                awr = awr.add_transformer(final_sha_trans);
                awr = awr.add_transformer(final_size_trans);

                trace_err!(awr.process().await).map_err(|_| {
                    s3_error!(InternalError, "Internal data transformer processing error")
                })?;
            }
            None => {
                error!("Empty body is not allowed");
                return Err(s3_error!(InvalidRequest, "Empty body is not allowed"));
            }
        }

        // Create missing parent resources
        if let Some(missing) = &missing_resources {
            trace!(?missing, "parent_resources");
            let collection_id = if let Some(collection) = &missing.c {
                let col = ProxyObject {
                    id: DieselUlid::default(),
                    name: collection.to_string(),
                    key_values: vec![],
                    object_status: Status::Available,
                    data_class: DataClass::Private,
                    object_type: crate::structs::ObjectType::Collection,
                    hashes: HashMap::default(),
                    metadata_license: ALL_RIGHTS_RESERVED.to_string(),
                    data_license: ALL_RIGHTS_RESERVED.to_string(),
                    dynamic: true,
                    children: None,
                    parents: Some(HashSet::from([TypedRelation::Project(
                        res_ids.get_project(),
                    )])),
                    synced: false,
                    created_at: Some(chrono::Utc::now().naive_utc()),
                };

                if let Some(handler) = self.cache.aruna_client.read().await.as_ref() {
                    if let Some(token) = &impersonating_token {
                        let col = trace_err!(handler.create_collection(col, token).await)
                            .map_err(|_| s3_error!(InternalError, "Unable to create collection"))?;
                        Some(col.id)
                    } else {
                        None
                    }
                } else {
                    None
                }
            } else {
                res_ids.get_collection()
            };

            let dataset_id = if let Some(dataset) = &missing.d {
                let parent = if let Some(collection_id) = collection_id {
                    TypedRelation::Collection(collection_id)
                } else {
                    TypedRelation::Project(res_ids.get_project())
                };

                let dataset = ProxyObject {
                    id: DieselUlid::generate(),
                    name: dataset.to_string(),
                    key_values: vec![],
                    object_status: Status::Available,
                    data_class: DataClass::Private,
                    object_type: crate::structs::ObjectType::Dataset,
                    hashes: HashMap::default(),
                    metadata_license: ALL_RIGHTS_RESERVED.to_string(),
                    data_license: ALL_RIGHTS_RESERVED.to_string(),
                    dynamic: true,
                    children: None,
                    parents: Some(HashSet::from([parent])),
                    synced: false,
                    created_at: Some(chrono::Utc::now().naive_utc()),
                };
                if let Some(handler) = self.cache.aruna_client.read().await.as_ref() {
                    if let Some(token) = &impersonating_token {
                        let dataset = trace_err!(handler.create_dataset(dataset, token).await)
                            .map_err(|_| s3_error!(InternalError, "Unable to create dataset"))?;

                        Some(dataset.id)
                    } else {
                        None
                    }
                } else {
                    None
                }
            } else {
                res_ids.get_dataset()
            };

            trace!("updating parents");
            if let Some(ds_id) = dataset_id {
                object.parents = Some(HashSet::from([TypedRelation::Dataset(ds_id)]));
            } else if let Some(col_id) = collection_id {
                object.parents = Some(HashSet::from([TypedRelation::Collection(col_id)]));
            } else {
                object.parents = Some(HashSet::from([TypedRelation::Project(
                    res_ids.get_project(),
                )]));
            }
        }

        // Fetch calculated hashes
        trace!("fetching hashes");
        let md5_initial = Some(
            trace_err!(initial_md5_recv.try_recv())
                .map_err(|_| s3_error!(InternalError, "Unable to md5 hash initial data"))?,
        );
        let sha_initial = Some(
            trace_err!(initial_sha_recv.try_recv())
                .map_err(|_| s3_error!(InternalError, "Unable to sha hash initial data"))?,
        );
        let sha_final: String = trace_err!(final_sha_recv.try_recv())
            .map_err(|_| s3_error!(InternalError, "Unable to sha hash final data"))?;
        let initial_size: u64 = trace_err!(initial_size_recv.try_recv())
            .map_err(|_| s3_error!(InternalError, "Unable to get size"))?;
        let final_size: u64 = trace_err!(final_size_recv.try_recv())
            .map_err(|_| s3_error!(InternalError, "Unable to get size"))?;

        object.hashes = vec![
            (
                "MD5".to_string(),
                trace_err!(md5_initial.clone().ok_or_else(|| {
                    s3_error!(InternalError, "Unable to get md5 hash initial data")
                }))?,
            ),
            (
                "SHA256".to_string(),
                trace_err!(sha_initial.clone().ok_or_else(|| {
                    s3_error!(InternalError, "Unable to get sha hash initial data")
                }))?,
            ),
        ]
        .into_iter()
        .collect::<HashMap<String, String>>();

        let hashes = vec![
            Hash {
                alg: Hashalgorithm::Sha256.into(),
                hash: trace_err!(sha_initial.clone().ok_or_else(|| {
                    s3_error!(InternalError, "Unable to get sha hash initial data")
                }))?,
            },
            Hash {
                alg: Hashalgorithm::Md5.into(),
                hash: trace_err!(md5_initial.clone().ok_or_else(|| {
                    s3_error!(InternalError, "Unable to get md5 hash initial data")
                }))?,
            },
        ];

        location.raw_content_len = initial_size as i64;
        location.disk_content_len = final_size as i64;
        location.disk_hash = Some(sha_final.clone());

        trace!("finishing object");
        if let Some(handler) = self.cache.aruna_client.read().await.as_ref() {
            if let Some(token) = &impersonating_token {
                if let Some(missing) = missing_resources {
                    if missing.o.is_some() {
                        trace_err!(
                            handler
                                .create_and_finish(object.clone(), location, token)
                                .await
                        )
                        .map_err(|_| {
                            s3_error!(InternalError, "Unable to create and/or finish object")
                        })?;
                    } else {
                        trace_err!(
                            handler
                                .finish_object(
                                    object.id,
                                    location.raw_content_len,
                                    hashes,
                                    Some(location),
                                    token,
                                )
                                .await
                        )
                        .map_err(|_| s3_error!(InternalError, "Unable to finish object"))?;
                    }
                } else {
                    trace_err!(
                        handler
                            .finish_object(
                                object.id,
                                location.raw_content_len,
                                hashes,
                                Some(location),
                                token,
                            )
                            .await
                    )
                    .map_err(|_| s3_error!(InternalError, "Unable to finish object"))?;
                }
            }
        }

        let output = PutObjectOutput {
            e_tag: md5_initial,
            checksum_sha256: sha_initial,
            version_id: Some(object.id.to_string()),
            ..Default::default()
        };
        debug!(?output);
        Ok(S3Response::new(output))
    }

    #[tracing::instrument(err)]
    async fn create_multipart_upload(
        &self,
        req: S3Request<CreateMultipartUploadInput>,
    ) -> S3Result<S3Response<CreateMultipartUploadOutput>> {
        let CheckAccessResult {
            user_id,
            token_id,
            resource_ids,
            missing_resources,
            object,
            ..
        } = trace_err!(req
            .extensions
            .get::<CheckAccessResult>()
            .cloned()
            .ok_or_else(|| s3_error!(UnexpectedContent, "Missing data context")))?;

        let impersonating_token = if let Some(auth_handler) = self.cache.auth.read().await.as_ref()
        {
            user_id.and_then(|u| auth_handler.sign_impersonating_token(u, token_id).ok())
        } else {
            None
        };

        let res_ids = trace_err!(
            resource_ids.ok_or_else(|| s3_error!(InvalidArgument, "Unknown object path"))
        )?;

        let mut new_object = if let Some((o, _)) = object {
            if o.object_type == crate::structs::ObjectType::Object {
                if o.object_status == Status::Initializing {
                    trace!("Object is initializing");
                    o
                } else {
                    trace!("object is not initializing, force update");
                    // Force Object update with new revision in ArunaServer
                    let new_revision = if let Some(handler) =
                        self.cache.aruna_client.read().await.as_ref()
                    {
                        if let Some(token) = &impersonating_token {
                            trace_err!(handler.init_object_update(o, token, true).await)
                                .map_err(|_| s3_error!(InternalError, "Object update failed"))?
                        } else {
                            error!("missing impersonating token");
                            return Err(s3_error!(InternalError, "Token creation failed"));
                        }
                    } else {
                        //TODO: Enable offline mode
                        error!("ArunaServer client not available");
                        return Err(s3_error!(InternalError, "ArunaServer client not available"));
                    };

                    ProxyObject {
                        id: new_revision.id,
                        name: new_revision.name,
                        key_values: new_revision.key_values,
                        object_status: Status::Initializing,
                        data_class: new_revision.data_class,
                        object_type: crate::structs::ObjectType::Object,
                        hashes: HashMap::default(),
                        metadata_license: new_revision.metadata_license,
                        data_license: new_revision.data_license,
                        dynamic: false,
                        children: None,
                        parents: new_revision.parents,
                        synced: false,
                        created_at: new_revision.created_at,
                    }
                }
            } else {
                let missing_object_name = trace_err!(trace_err!(missing_resources
                    .clone()
                    .ok_or_else(|| s3_error!(InvalidArgument, "Invalid object path")))?
                .o
                .ok_or_else(|| s3_error!(InvalidArgument, "Invalid object path")))?;

                trace!(?missing_object_name, "missing_object_name");

                ProxyObject {
                    id: DieselUlid::generate(),
                    name: missing_object_name.to_string(),
                    key_values: vec![],
                    object_status: Status::Initializing,
                    data_class: DataClass::Private,
                    object_type: crate::structs::ObjectType::Object,
                    hashes: HashMap::default(),
                    metadata_license: ALL_RIGHTS_RESERVED.to_string(),
                    data_license: ALL_RIGHTS_RESERVED.to_string(),
                    dynamic: false,
                    children: None,
                    parents: None,
                    synced: false,
                    created_at: Some(chrono::Utc::now().naive_utc()),
                }
            }
        } else {
            let missing_object_name = trace_err!(trace_err!(missing_resources
                .clone()
                .ok_or_else(|| s3_error!(InvalidArgument, "Invalid object path")))?
            .o
            .ok_or_else(|| s3_error!(InvalidArgument, "Invalid object path")))?;

            ProxyObject {
                id: DieselUlid::generate(),
                name: missing_object_name.to_string(),
                key_values: vec![],
                object_status: Status::Initializing,
                data_class: DataClass::Private,
                object_type: crate::structs::ObjectType::Object,
                hashes: HashMap::default(),
                metadata_license: ALL_RIGHTS_RESERVED.to_string(),
                data_license: ALL_RIGHTS_RESERVED.to_string(),
                dynamic: false,
                children: None,
                parents: None,
                synced: false,
                created_at: Some(chrono::Utc::now().naive_utc()),
            }
        };

        let mut location = trace_err!(
            self.backend
                .initialize_location(&new_object, None, None, true)
                .await
        )
        .map_err(|_| s3_error!(InternalError, "Unable to create object_location"))?;

        let init_response = trace_err!(
            self.backend
                .clone()
                .init_multipart_upload(location.clone())
                .await
        )
        .map_err(|_| s3_error!(InvalidArgument, "Unable to initialize multi-part"))?;

        location.upload_id = Some(init_response.to_string());

        if let Some(missing) = missing_resources {
            trace!(?missing, "missing parent resources");
            let collection_id = if let Some(collection) = missing.c {
                let col = ProxyObject {
                    id: DieselUlid::generate(),
                    name: collection,
                    key_values: vec![],
                    object_status: Status::Available,
                    data_class: DataClass::Private,
                    object_type: crate::structs::ObjectType::Collection,
                    hashes: HashMap::default(),
                    metadata_license: ALL_RIGHTS_RESERVED.to_string(),
                    data_license: ALL_RIGHTS_RESERVED.to_string(),
                    dynamic: true,
                    children: None,
                    parents: Some(HashSet::from([TypedRelation::Project(
                        res_ids.get_project(),
                    )])),
                    synced: false,
                    created_at: Some(chrono::Utc::now().naive_utc()),
                };

                if let Some(handler) = self.cache.aruna_client.read().await.as_ref() {
                    if let Some(token) = &impersonating_token {
                        let col = trace_err!(handler.create_collection(col, token).await)
                            .map_err(|_| s3_error!(InternalError, "Unable to create collection"))?;
                        Some(col.id)
                    } else {
                        None
                    }
                } else {
                    None
                }
            } else {
                res_ids.get_collection()
            };

            let dataset_id = if let Some(dataset) = missing.d {
                let parent = if let Some(collection_id) = collection_id {
                    TypedRelation::Collection(collection_id)
                } else {
                    TypedRelation::Project(res_ids.get_project())
                };

                let dataset = ProxyObject {
                    id: DieselUlid::generate(),
                    name: dataset,
                    key_values: vec![],
                    object_status: Status::Available,
                    data_class: DataClass::Private,
                    object_type: crate::structs::ObjectType::Dataset,
                    hashes: HashMap::default(),
                    metadata_license: ALL_RIGHTS_RESERVED.to_string(),
                    data_license: ALL_RIGHTS_RESERVED.to_string(),
                    dynamic: true,
                    children: None,
                    parents: Some(HashSet::from([parent])),
                    synced: false,
                    created_at: Some(chrono::Utc::now().naive_utc()),
                };

                if let Some(handler) = self.cache.aruna_client.read().await.as_ref() {
                    if let Some(token) = &impersonating_token {
                        let dataset = trace_err!(handler.create_dataset(dataset, token).await)
                            .map_err(|_| s3_error!(InternalError, "Unable to create dataset"))?;

                        Some(dataset.id)
                    } else {
                        None
                    }
                } else {
                    None
                }
            } else {
                res_ids.get_dataset()
            };

            trace!("updating parents");
            if let Some(ds_id) = dataset_id {
                new_object.parents = Some(HashSet::from([TypedRelation::Dataset(ds_id)]));
            } else if let Some(col_id) = collection_id {
                new_object.parents = Some(HashSet::from([TypedRelation::Collection(col_id)]));
            } else {
                new_object.parents = Some(HashSet::from([TypedRelation::Project(
                    res_ids.get_project(),
                )]));
            }

            trace!("finishing object");
            if let Some(handler) = self.cache.aruna_client.read().await.as_ref() {
                if let Some(token) = &impersonating_token {
                    trace_err!(
                        handler
                            .create_object(new_object.clone(), Some(location), token)
                            .await
                    )
                    .map_err(|_| s3_error!(InternalError, "Unable to create object"))?;
                }
            }
        } else {
            // Just update cache
            trace_err!(self.cache.upsert_object(new_object, Some(location)).await)
                .map_err(|_| s3_error!(InternalError, "Cache update failed"))?
        }

        let output = CreateMultipartUploadOutput {
            key: Some(req.input.key),
            bucket: Some(req.input.bucket),
            upload_id: Some(init_response),
            ..Default::default()
        };
        debug!(?output);
        Ok(S3Response::new(output))
    }

    #[tracing::instrument(err)]
    async fn upload_part(
        &self,
        req: S3Request<UploadPartInput>,
    ) -> S3Result<S3Response<UploadPartOutput>> {
        match req.input.content_length {
            Some(0) | None => {
                match req
                    .input
                    .body
                    .as_ref()
<<<<<<< HEAD
                    .and_then(|b| b.remaining_length().exact())
=======
                    .map(|b| b.remaining_length().exact())
                    .flatten()
>>>>>>> 861b473a
                {
                    Some(0) | None => {
                        error!("Missing or invalid (0) content-length");
                        return Err(s3_error!(
                            MissingContentLength,
                            "Missing or invalid (0) content-length"
                        ));
                    }
                    _ => {}
                }
            }
            _ => {}
        };

        let CheckAccessResult { object, .. } = trace_err!(req
            .extensions
            .get::<CheckAccessResult>()
            .cloned()
            .ok_or_else(|| s3_error!(UnexpectedContent, "Missing data context")))?;

        // If the object exists and the signatures match -> Skip the download

        let location = if let Some((_, Some(loc))) = object {
            loc
        } else {
            error!("object not initialized");
            return Err(s3_error!(InvalidArgument, "Object not initialized"));
        };

        let etag = match req.input.body {
            Some(data) => {
                trace!("streaming data to backend");

                let (sink, receiver) = BufferedS3Sink::new(
                    self.backend.clone(),
                    location.clone(),
                    location.upload_id,
                    Some(req.input.part_number),
                    true,
                    None,
                    true,
                );

                let mut awr = ArunaStreamReadWriter::new_with_sink(data, sink);

                if location.compressed {
                    trace!("adding zstd compressor");
                    awr = awr.add_transformer(ZstdEnc::new(false));
                }

                if let Some(enc_key) = &location.encryption_key {
                    trace!("adding chacha20 encryption");
                    awr = awr.add_transformer(
                        trace_err!(ChaCha20Enc::new(true, enc_key.to_string().into_bytes()))
                            .map_err(|_| {
                                s3_error!(
                                    InternalError,
                                    "Internal data transformer encryption error"
                                )
                            })?,
                    );
                }

                trace_err!(awr.process().await).map_err(|_| {
                    s3_error!(InternalError, "Internal data transformer processing error")
                })?;

                if let Some(r) = receiver {
                    trace_err!(r.recv().await)
                        .map_err(|_| s3_error!(InternalError, "Unable to query etag"))?
                } else {
                    error!("receiver is none");
                    return Err(s3_error!(InternalError, "receiver is none"));
                }
            }
            None => {
                error!("empty body is not allowed");
                return Err(s3_error!(InvalidRequest, "Empty body is not allowed"));
            }
        };

        let output = UploadPartOutput {
            e_tag: Some(format!("-{}", etag)),
            ..Default::default()
        };
        debug!(?output);
        Ok(S3Response::new(output))
    }

    #[tracing::instrument(err)]
    async fn complete_multipart_upload(
        &self,
        req: S3Request<CompleteMultipartUploadInput>,
    ) -> S3Result<S3Response<CompleteMultipartUploadOutput>> {
        let CheckAccessResult {
            user_id,
            token_id,
            object,
            ..
        } = trace_err!(req
            .extensions
            .get::<CheckAccessResult>()
            .cloned()
            .ok_or_else(|| s3_error!(UnexpectedContent, "Missing data context")))?;

        let impersonating_token = if let Some(auth_handler) = self.cache.auth.read().await.as_ref()
        {
            user_id.and_then(|u| auth_handler.sign_impersonating_token(u, token_id).ok())
        } else {
            None
        };

        // If the object exists and the signatures match -> Skip the download
        let (object, old_location) = if let Some((object, Some(loc))) = object {
            (object, loc)
        } else {
            error!("object not initialized");
            return Err(s3_error!(InvalidArgument, "Object not initialized"));
        };

        let parts = match req.input.multipart_upload {
            Some(parts) => trace_err!(parts
                .parts
                .ok_or_else(|| s3_error!(InvalidPart, "Parts must be specified"))),
            None => {
                error!("parts is none");
                return Err(s3_error!(InvalidPart, "Parts must be specified"));
            }
        }?;

        let etag_parts = parts
            .into_iter()
            .map(|a| {
                Ok(PartETag {
                    part_number: a.part_number,
                    etag: trace_err!(a
                        .e_tag
                        .ok_or_else(|| s3_error!(InvalidPart, "etag must be specified")))?,
                })
            })
            .collect::<Result<Vec<PartETag>, S3Error>>()?;

        // Does this object exists (including object id etc)
        //req.input.multipart_upload.unwrap().
        trace_err!(
            self.backend
                .clone()
                .finish_multipart_upload(
                    old_location.clone(),
                    etag_parts,
                    old_location
                        .upload_id
                        .as_ref()
                        .ok_or_else(|| s3_error!(InvalidPart, "Upload id must be specified"))?
                        .to_string(),
                )
                .await
        )
        .map_err(|_| s3_error!(InternalError, "Unable to finish upload"))?;

        let response = CompleteMultipartUploadOutput {
            e_tag: Some(object.id.to_string()),
            ..Default::default()
        };

        let mut new_location = trace_err!(
            self.backend
                .initialize_location(&object, None, None, false)
                .await
        )
        .map_err(|_| s3_error!(InternalError, "Unable to create object_location"))?;

        let hashes = trace_err!(
            DataHandler::finalize_location(self.backend.clone(), &old_location, &mut new_location)
                .await
        )
        .map_err(|_| s3_error!(InternalError, "Unable to finalize location"))?;

        if let Some(handler) = self.cache.aruna_client.read().await.as_ref() {
            if let Some(token) = &impersonating_token {
                // Set id of new location to object id to satisfy FK constraint
                let object = trace_err!(
                    handler
                        .finish_object(object.id, new_location.raw_content_len, hashes, None, token)
                        .await
                )
                .map_err(|_| s3_error!(InternalError, "Unable to create object"))?;

                trace_err!(self.cache.upsert_object(object, Some(new_location)).await)
                    .map_err(|_| s3_error!(InternalError, "Unable to cache object after finish"))?;

                trace_err!(self.backend.delete_object(old_location).await)
                    .map_err(|_| s3_error!(InternalError, "Unable to delete old object"))?;
            }
        }
        debug!(?response);
        Ok(S3Response::new(response))
    }

    #[tracing::instrument(err)]
    async fn get_object(
        &self,
        req: S3Request<GetObjectInput>,
    ) -> S3Result<S3Response<GetObjectOutput>> {
        let CheckAccessResult {
            object,
            bundle,
            headers,
            ..
        } = trace_err!(req
            .extensions
            .get::<CheckAccessResult>()
            .cloned()
            .ok_or_else(|| s3_error!(InternalError, "No context found")))?;

        if let Some(_bundle) = bundle {
            let id = match object {
                Some((obj, _)) => obj.id,
                None => return Err(s3_error!(NoSuchKey, "Object not found")),
            };
            let levels = trace_err!(self.cache.get_path_levels(id))
                .map_err(|_| s3_error!(InternalError, "Unable to get path levels"))?;

            let body = get_bundle(levels, self.backend.clone()).await;

            let mut resp = S3Response::new(GetObjectOutput {
                body,
                last_modified: None,
                e_tag: Some(format!("-{}", id)),
                ..Default::default()
            });

            resp.headers.insert(
                hyper::header::TRANSFER_ENCODING,
                HeaderValue::from_static("chunked"),
            );

            resp.headers.insert(
                hyper::header::CONTENT_TYPE,
                HeaderValue::from_static("application/octet-stream"),
            );

            return Ok(resp);
        }

        let id = match object {
            Some((obj, _)) => obj.id,
            None => {
                error!("Object not found");
                return Err(s3_error!(NoSuchKey, "Object not found"));
            }
        };

        let cache_result = trace_err!(self
            .cache
            .resources
            .get(&id)
            .ok_or_else(|| s3_error!(NoSuchKey, "Object not found")))?;

        let (_, location) = cache_result.value();
        let location = trace_err!(location
            .as_ref()
            .ok_or_else(|| s3_error!(InternalError, "Object location not found")))?
        .clone();
        let content_length = location.raw_content_len;
        let encryption_key = location
            .clone()
            .encryption_key
            .map(|k| k.as_bytes().to_vec());

        let (sender, receiver) = async_channel::bounded(10);

        // Gets 128 kb chunks (last 2)
        let footer_limit = 5242880 + 80 * 28;
        let footer_parser: Option<FooterParser> = if content_length > footer_limit {
            trace!("getting footer");
            // Without encryption block because this is already checked inside
            let (footer_sender, footer_receiver) = async_channel::unbounded();
            pin!(footer_receiver);

            let parser = match encryption_key.clone() {
                Some(key) => {
                    trace_err!(
                        self.backend
                            .get_object(
                                location.clone(),
                                Some(format!("bytes=-{}", (65536 + 28) * 2)),
                                // "-" means last (2) chunks
                                // when encrypted + 28 for encryption information (16 bytes nonce, 12 bytes checksum)
                                // Encrypted chunk = | 16 b nonce | 65536 b data | 12 b checksum |
                                footer_sender,
                            )
                            .await
                    )
                    .map_err(|_| s3_error!(InternalError, "Unable to get encryption_footer"))?;

                    // Stream takes receiver chunks und them into vec
                    let mut output = Vec::with_capacity(131_128);
                    let mut arsw =
                        ArunaStreamReadWriter::new_with_writer(footer_receiver, &mut output);

                    // processes chunks and puts them into output
                    trace_err!(arsw.process().await)
                        .map_err(|_| s3_error!(InternalError, "Unable to get footer"))?;
                    drop(arsw);

                    match output.try_into() {
                        Ok(i) => match FooterParser::from_encrypted(&i, &key) {
                            Ok(p) => Some(p),
                            Err(_) => None,
                        },
                        Err(_) => None,
                    }
                }
                None => {
                    trace_err!(
                        self.backend
                            .get_object(
                                location.clone(),
                                Some(format!("bytes=-{}", 65536 * 2)),
                                // when not encrypted without 28
                                footer_sender,
                            )
                            .await
                    )
                    .map_err(|_| s3_error!(InternalError, "Unable to get compression footer"))?;
                    let mut output = Vec::with_capacity(131_128);
                    let mut arsw =
                        ArunaStreamReadWriter::new_with_writer(footer_receiver, &mut output);

                    trace_err!(arsw.process().await)
                        .map_err(|_| s3_error!(InternalError, "Unable to get footer"))?;
                    drop(arsw);

                    match output.try_into() {
                        Ok(i) => Some(FooterParser::new(&i)),
                        Err(_) => None,
                    }
                }
            };
            parser
        } else {
            None
        };

        // Needed for final part
        trace!("calculating ranges");
        let (query_ranges, filter_ranges, actual_from) =
            match calculate_ranges(req.input.range, content_length as u64, footer_parser) {
                Ok((query_ranges, filter_ranges, actual_from)) => {
                    (query_ranges, filter_ranges, actual_from)
                }
                Err(err) => {
                    warn!("Error while parsing ranges: {}", err);
                    if let Some(range) = req.input.range {
                        let mut aruna_range =
                            aruna_range_from_s3range(range, content_length as u64);
                        aruna_range.to += 1;
                        (None, Some(aruna_range), aruna_range.from)
                    } else {
                        (None, None, 0)
                    }
                }
            };

        let (content_length, accept_ranges, content_range) = match filter_ranges {
            Some(filter_range) => (
                calculate_content_length_from_range(filter_range),
                Some("bytes".to_string()),
                Some(format!(
                    "bytes {}-{}/{}",
                    actual_from + filter_range.from,
                    actual_from + filter_range.to - 1,
                    content_length
                )),
            ),
            None => (content_length, None, None),
        };
        debug!(
            ?content_length,
            ?query_ranges,
            ?filter_ranges,
            ?accept_ranges,
            ?content_range
        );

        // Spawn get_object to fetch bytes from storage storage
        let backend = self.backend.clone();
        tokio::spawn(
            async move {
                backend
                    .get_object(location.clone(), query_ranges, sender)
                    .await
            }
            .instrument(info_span!("get_object")),
        );
        let (final_send, final_rcv) = async_channel::unbounded();

        // Spawn final part
        let cloned_key = encryption_key.clone();
        tokio::spawn(
            async move {
                pin!(receiver);
                let mut asrw = ArunaStreamReadWriter::new_with_sink(
                    receiver,
                    AsyncSenderSink::new(final_send),
                );

                asrw = asrw
                    .add_transformer(trace_err!(ChaCha20Dec::new(cloned_key)
                        .map_err(|_| { s3_error!(InternalError, "Internal notifier error") }))?)
                    .add_transformer(ZstdDec::new());

                if let Some(filter_range) = filter_ranges {
                    asrw = asrw.add_transformer(Filter::new(filter_range));
                };

                trace_err!(asrw.process().await)
                    .map_err(|_| s3_error!(InternalError, "Internal notifier error"))?;

                Ok::<_, anyhow::Error>(())
            }
            .instrument(tracing::info_span!("query_data")),
        );

        let body =
            Some(StreamingBlob::wrap(trace_err!(final_rcv).map_err(|_| {
                s3_error!(InternalError, "Internal processing error")
            })));

        let output = GetObjectOutput {
            body,
            accept_ranges,
            content_range,
            content_length,
            last_modified: None,
            e_tag: Some(format!("-{}", id)),
            version_id: None,
            ..Default::default()
        };
        debug!(?output);

        let mut resp = S3Response::new(output);
        if let Some(headers) = headers {
            for (k, v) in headers {
                resp.headers.insert(
                    HeaderName::from_bytes(k.as_bytes())
                        .map_err(|_| s3_error!(InternalError, "Unable to parse header name"))?,
                    HeaderValue::from_str(&*v)
                        .map_err(|_| s3_error!(InternalError, "Unable to parse header value"))?,
                );
            }
        }
        Ok(resp)
    }

    #[tracing::instrument(err)]
    async fn head_object(
        &self,
        req: S3Request<HeadObjectInput>,
    ) -> S3Result<S3Response<HeadObjectOutput>> {
        let CheckAccessResult {
            object,
            bundle,
            headers,
            ..
        } = trace_err!(req
            .extensions
            .get::<CheckAccessResult>()
            .cloned()
            .ok_or_else(|| s3_error!(InternalError, "No context found")))?;

        trace!(?object, ?bundle);

        if let Some(_bundle) = bundle {
            let id = match object {
                Some((obj, _)) => obj.id,
                None => {
                    trace!("Object not found");
                    return Err(s3_error!(NoSuchKey, "Object not found"));
                }
            };
            let _levels = trace_err!(self.cache.get_path_levels(id))
                .map_err(|_| s3_error!(InternalError, "Unable to get path levels"))?;

            return Ok(S3Response::new(HeadObjectOutput {
                content_length: -1,
                last_modified: Some(
                    // FIXME: Real time ...
                    time::OffsetDateTime::from_unix_timestamp(Utc::now().timestamp())
                        .unwrap()
                        .into(),
                ),
                e_tag: Some(format!("-{}", id)),
                ..Default::default()
            }));
        }

        let (object, location) =
            trace_err!(object.ok_or_else(|| s3_error!(NoSuchKey, "No object found")))?;

        let content_len = location.map(|l| l.raw_content_len).unwrap_or_default();

        let output = HeadObjectOutput {
            content_length: content_len,
            last_modified: Some(
                // FIXME: Real time ...
                time::OffsetDateTime::from_unix_timestamp(Utc::now().timestamp())
                    .unwrap()
                    .into(),
            ),
            e_tag: Some(object.id.to_string()),
            ..Default::default()
        };

        debug!(?output);

        debug!(?headers);

        let mut resp = S3Response::new(output);
        if let Some(headers) = headers {
            for (k, v) in headers {
                resp.headers.insert(
                    HeaderName::from_bytes(k.as_bytes())
                        .map_err(|_| s3_error!(InternalError, "Unable to parse header name"))?,
                    HeaderValue::from_str(&*v)
                        .map_err(|_| s3_error!(InternalError, "Unable to parse header value"))?,
                );
            }
        }

        Ok(resp)
    }

    #[tracing::instrument(err)]
    async fn list_objects(
        &self,
        _req: S3Request<ListObjectsInput>,
    ) -> S3Result<S3Response<ListObjectsOutput>> {
        error!("ListObjects is not implemented yet");
        Err(s3_error!(
            NotImplemented,
            "ListObjects is not implemented yet"
        ))
    }

    #[tracing::instrument(err)]
    async fn list_objects_v2(
        &self,
        req: S3Request<ListObjectsV2Input>,
    ) -> S3Result<S3Response<ListObjectsV2Output>> {
        let CheckAccessResult { headers, .. } = trace_err!(req
            .extensions
            .get::<CheckAccessResult>()
            .cloned()
            .ok_or_else(|| s3_error!(InternalError, "No context found")))?;
        // Fetch the project name, delimiter and prefix from the request
        let project_name = &req.input.bucket;
        let delimiter = req.input.delimiter;
        let prefix = req.input.prefix.filter(|prefix| !prefix.is_empty());

        // Check if bucket exists as root in cache of paths
        match self
            .cache
            .paths
            .get(&ResourceString::Project(project_name.to_string()))
        {
            Some(_) => {}
            None => {
                error!("No bucket found");
                return Err(s3_error!(NoSuchBucket, "No bucket found"));
            }
        };

        // Process continuation token from request
        let continuation_token = match req.input.continuation_token {
            Some(t) => {
                let decoded_token = general_purpose::STANDARD_NO_PAD
                    .decode(t)
                    .map_err(|_| s3_error!(InvalidToken, "Invalid continuation token"))?;
                let decoded_token = std::str::from_utf8(&decoded_token)
                    .map_err(|_| s3_error!(InvalidToken, "Invalid continuation token"))?
                    .to_string();
                Some(decoded_token)
            }
            None => None,
        };

        // Filter all objects from cache which have the project as root
        let sorted = filter_list_objects(&self.cache.paths, project_name);
        let start_after = match (req.input.start_after, continuation_token.clone()) {
            (Some(_), Some(ct)) => ct,
            (None, Some(ct)) => ct,
            (Some(s), None) => s,
            _ => {
                let (path, _) = sorted
                    .first_key_value()
                    .ok_or_else(|| s3_error!(NoSuchKey, "No project in tree"))?;
                path.clone()
            }
        };

        let max_keys = match req.input.max_keys {
            Some(k) if k < 1000 => k as usize,
            _ => 1000usize,
        };

        let (keys, common_prefixes, new_continuation_token) = trace_err!(list_response(
            sorted,
            &self.cache,
            &delimiter,
            &prefix,
            &start_after,
            max_keys,
        ))
        .map_err(|_| s3_error!(NoSuchKey, "Keys not found in ListObjectsV2"))?;

        let key_count = (keys.len() + common_prefixes.len()) as i32;
        let common_prefixes = Some(
            common_prefixes
                .into_iter()
                .map(|e| CommonPrefix { prefix: Some(e) })
                .collect(),
        );
        let contents = Some(
            keys.into_iter()
                .map(|e| Object {
                    checksum_algorithm: None,
                    e_tag: Some(e.etag.to_string()),
                    key: Some(e.key),
                    last_modified: e.created_at.map(|t| {
                        s3s::dto::Timestamp::from(
                            time::OffsetDateTime::from_unix_timestamp(t.timestamp()).unwrap(),
                        )
                    }),
                    owner: None,
                    size: e.size,
                    ..Default::default()
                })
                .collect(),
        );

        let result = ListObjectsV2Output {
            common_prefixes,
            contents,
            continuation_token,
            delimiter,
            encoding_type: None,
            is_truncated: new_continuation_token.is_some(),
            key_count,
            max_keys: max_keys
                .try_into()
                .map_err(|err| s3_error!(InternalError, "[BACKEND] Conversion failure: {}", err))?,
            name: Some(project_name.clone()),
            next_continuation_token: new_continuation_token,
            prefix,
            start_after: Some(start_after),
            ..Default::default()
        };
        debug!(?result);

        let mut resp = S3Response::new(result);

        if let Some(headers) = headers {
            for (k, v) in headers {
                resp.headers.insert(
                    HeaderName::from_bytes(k.as_bytes())
                        .map_err(|_| s3_error!(InternalError, "Unable to parse header name"))?,
                    HeaderValue::from_str(&*v)
                        .map_err(|_| s3_error!(InternalError, "Unable to parse header value"))?,
                );
            }
        }

        Ok(resp)
    }

    #[tracing::instrument(err)]
    async fn put_bucket_cors(
        &self,
        req: S3Request<PutBucketCorsInput>,
    ) -> S3Result<S3Response<PutBucketCorsOutput>> {
        let config = crate::structs::CORSConfiguration(
            req.input
                .cors_configuration
                .cors_rules
                .into_iter()
                .map(CORSRule::into)
                .collect(),
        );

        let data = req.extensions.get::<CheckAccessResult>().cloned();

        if let Some(client) = self.cache.aruna_client.read().await.as_ref() {
            let CheckAccessResult {
                user_id,
                token_id,
                object,
                ..
            } = trace_err!(data.ok_or_else(|| s3_error!(InternalError, "Internal Error")))?;

            trace!(?token_id, ?user_id, "put_bucket_cors");

            let (bucket_obj, _) =
                object.ok_or_else(|| s3_error!(NoSuchBucket, "Bucket not found"))?;

            let token = trace_err!(self
                .cache
                .auth
                .read()
                .await
                .as_ref()
                .ok_or_else(|| s3_error!(InternalError, "Missing auth handler")))?
            .sign_impersonating_token(
                trace_err!(user_id.ok_or_else(|| {
                    s3_error!(NotSignedUp, "Unauthorized: Impersonating user error")
                }))?,
                token_id,
            )
            .map_err(|_| s3_error!(NotSignedUp, "Unauthorized: Impersonating error"))?;

            trace_err!(
                client
                    .add_or_replace_key_value_project(
                        &token,
                        bucket_obj,
                        Some((
                            "app.aruna-storage.org/cors",
                            &serde_json::to_string(&config).map_err(|_| s3_error!(
                                InternalError,
                                "Unable to serialize cors configuration"
                            ))?
                        ))
                    )
                    .await
            )
            .map_err(|_| s3_error!(InternalError, "Unable to update KeyValues"))?;
        }
        Ok(S3Response::new(PutBucketCorsOutput::default()))
    }

    #[tracing::instrument(err)]
    async fn delete_bucket_cors(
        &self,
        req: S3Request<DeleteBucketCorsInput>,
    ) -> S3Result<S3Response<DeleteBucketCorsOutput>> {
        let data = req.extensions.get::<CheckAccessResult>().cloned();

        if let Some(client) = self.cache.aruna_client.read().await.as_ref() {
            let CheckAccessResult {
                user_id,
                token_id,
                object,
                ..
            } = trace_err!(data.ok_or_else(|| s3_error!(InternalError, "Internal Error")))?;

            let (bucket_obj, _) =
                object.ok_or_else(|| s3_error!(NoSuchBucket, "Bucket not found"))?;

            let token = trace_err!(self
                .cache
                .auth
                .read()
                .await
                .as_ref()
                .ok_or_else(|| s3_error!(InternalError, "Missing auth handler")))?
            .sign_impersonating_token(
                trace_err!(user_id.ok_or_else(|| {
                    s3_error!(NotSignedUp, "Unauthorized: Impersonating user error")
                }))?,
                token_id,
            )
            .map_err(|_| s3_error!(NotSignedUp, "Unauthorized: Impersonating error"))?;

            trace_err!(
                client
                    .add_or_replace_key_value_project(&token, bucket_obj, None,)
                    .await
            )
            .map_err(|_| s3_error!(InternalError, "Unable to update KeyValues"))?;
        }
        Ok(S3Response::new(DeleteBucketCorsOutput::default()))
    }

    #[tracing::instrument(err)]
    async fn get_bucket_location(
        &self,
        _req: S3Request<GetBucketLocationInput>,
    ) -> S3Result<S3Response<GetBucketLocationOutput>> {
        return Ok(S3Response::new(GetBucketLocationOutput {
            // TODO: Return proxy location / id -> Not possible restricted set of allowed locations
            location_constraint: None,
        }));
    }

    #[tracing::instrument(err)]
    async fn get_bucket_cors(
        &self,
        req: S3Request<GetBucketCorsInput>,
    ) -> S3Result<S3Response<GetBucketCorsOutput>> {
        let data = req.extensions.get::<CheckAccessResult>().cloned();

        let CheckAccessResult { object, .. } =
            trace_err!(data.ok_or_else(|| s3_error!(InternalError, "Internal Error")))?;

        let (bucket_obj, _) =
            object.ok_or_else(|| s3_error!(NoSuchBucket, "Bucket not found"))?;

        let cors = bucket_obj
            .key_values
            .into_iter()
            .find(|kv| kv.key == "app.aruna-storage.org/cors")
            .map(|kv| kv.value);

        if let Some(cors) = cors {
            let cors: crate::structs::CORSConfiguration =
                trace_err!(serde_json::from_str(&cors))
                    .map_err(|_| s3_error!(InternalError, "Unable to deserialize cors"))?;
            return Ok(S3Response::new(cors.into()));
        }
        Ok(S3Response::new(GetBucketCorsOutput::default()))
    }
}<|MERGE_RESOLUTION|>--- conflicted
+++ resolved
@@ -138,12 +138,8 @@
                     .input
                     .body
                     .as_ref()
-<<<<<<< HEAD
-                    .and_then(|b| b.remaining_length().exact())
-=======
                     .map(|b| b.remaining_length().exact())
                     .flatten()
->>>>>>> 861b473a
                 {
                     Some(0) | None => {
                         error!("Missing or invalid (0) content-length");
@@ -803,12 +799,8 @@
                     .input
                     .body
                     .as_ref()
-<<<<<<< HEAD
-                    .and_then(|b| b.remaining_length().exact())
-=======
                     .map(|b| b.remaining_length().exact())
                     .flatten()
->>>>>>> 861b473a
                 {
                     Some(0) | None => {
                         error!("Missing or invalid (0) content-length");

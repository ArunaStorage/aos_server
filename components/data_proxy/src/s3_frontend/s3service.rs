use crate::caching::cache::Cache;
use crate::data_backends::storage_backend::StorageBackend;
<<<<<<< HEAD
use crate::structs::CheckAccessResult;
use crate::structs::Object as ProxyObject;
use crate::structs::ResourceIds;
use anyhow::Result;
use aruna_file::streamreadwrite::ArunaStreamReadWriter;
use aruna_file::transformer::ReadWriter;
use aruna_file::transformers::encrypt::ChaCha20Enc;
use aruna_file::transformers::footer::FooterGenerator;
use aruna_file::transformers::zstd_comp::ZstdEnc;
use aruna_rust_api::api::storage::models::v2::{
    relation::Relation, DataClass, InternalRelationVariant, KeyValue, Object as GrpcObject,
    PermissionLevel, Project, RelationDirection, Status,
};
use diesel_ulid::DieselUlid;
use futures_util::TryStreamExt;
use md5::{Digest, Md5};
=======
use crate::structs::{CheckAccessResult};
use crate::structs::{ResourceIds, ResourceString};

use crate::structs::Object as ProxyObject;

use crate::s3_frontend::utils::list_objects::{filter_list_objects, list_response};
use crate::s3_frontend::utils::ranges::{calculate_content_length_from_range, calculate_ranges};

use anyhow::Result;
use aruna_file::helpers::footer_parser::FooterParser;
use aruna_file::streamreadwrite::ArunaStreamReadWriter;
use aruna_file::transformer::ReadWriter;
use aruna_file::transformers::async_sender_sink::AsyncSenderSink;
use aruna_file::transformers::decrypt::ChaCha20Dec;
use aruna_file::transformers::filter::Filter;
use aruna_file::transformers::zstd_decomp::ZstdDec;
use base64::engine::general_purpose;
use base64::Engine;
use diesel_ulid::DieselUlid;
>>>>>>> d2cc73e2
use s3s::dto::*;
use s3s::s3_error;
use s3s::S3Request;
use s3s::S3Response;
use s3s::S3Result;
use s3s::S3;
use sha2::Sha256;
use std::collections::HashMap;
use std::fmt::Debug;
use std::str::FromStr;
use std::sync::Arc;
use futures_util::TryStreamExt;

use super::utils::buffered_s3_sink::BufferedS3Sink;

pub struct ArunaS3Service {
    backend: Arc<Box<dyn StorageBackend>>,
    cache: Arc<Cache>,
}

impl Debug for ArunaS3Service {
    fn fmt(&self, f: &mut std::fmt::Formatter<'_>) -> std::fmt::Result {
        f.debug_struct("ArunaS3Service").finish()
    }
}

impl ArunaS3Service {
    pub async fn new(backend: Arc<Box<dyn StorageBackend>>, cache: Arc<Cache>) -> Result<Self> {
        Ok(ArunaS3Service {
            backend: backend.clone(),
            cache,
        })
    }
}

#[async_trait::async_trait]
impl S3 for ArunaS3Service {
    #[tracing::instrument]
    async fn create_bucket(
        &self,
        req: S3Request<CreateBucketInput>,
    ) -> S3Result<S3Response<CreateBucketOutput>> {
        let data = req.extensions.get::<CheckAccessResult>().cloned();

        let mut new_object = ProxyObject::from(req.input);

        if let Some(client) = self.cache.aruna_client.read().await.as_ref() {
            let CheckAccessResult {
                user_id, token_id, ..
            } = data.ok_or_else(|| s3_error!(InternalError, "Internal Error"))?;

            let token = self
                .cache
                .auth
                .read()
                .await
                .as_ref()
                .unwrap()
                .sign_impersonating_token(
                    user_id.ok_or_else(|| {
                        s3_error!(NotSignedUp, "Unauthorized: Impersonating user error")
                    })?,
                    token_id,
                )
                .map_err(|e| {
                    dbg!(e);
                    s3_error!(NotSignedUp, "Unauthorized: Impersonating error")
                })?;

            new_object = client
                .create_project(new_object, &token)
                .await
                .map_err(|e| {
                    dbg!(e);
                    s3_error!(InternalError, "[BACKEND] Unable to create project")
                })?;
        }
        let output = CreateBucketOutput {
            location: Some(new_object.name.to_string()),
            ..Default::default()
        };

        self.cache
            .upsert_object(new_object, None)
            .await
            .map_err(|e| {
                dbg!(e);
                s3_error!(InternalError, "Unable to cache new bucket")
            })?;

        Ok(S3Response::new(output))
    }

    #[tracing::instrument]
    async fn put_object(
        &self,
        req: S3Request<PutObjectInput>,
    ) -> S3Result<S3Response<PutObjectOutput>> {
        match req.input.content_length {
            Some(0) | None => {
                return Err(s3_error!(
                    MissingContentLength,
                    "Missing or invalid (0) content-length"
                ));
            }
            _ => {}
        };

        let CheckAccessResult {
            user_id,
            resource_ids,
            missing_resources,
            ..
        } = req
            .extensions
            .get::<CheckAccessResult>()
            .cloned()
            .ok_or_else(|| s3_error!(UnexpectedContent, "Missing data context"))?;

        let res_ids =
            resource_ids.ok_or_else(|| s3_error!(InvalidArgument, "Unknown object path"))?;

        let missing_object_name = missing_resources
            .ok_or_else(|| s3_error!(InvalidArgument, "Invalid object path"))?
            .o
            .ok_or_else(|| s3_error!(InvalidArgument, "Invalid object path"))?;

        let new_object = ProxyObject {
            id: DieselUlid::generate(),
            name: missing_object_name,
            key_values: vec![],
            object_status: Status::Initializing,
            data_class: DataClass::Private,
            object_type: crate::structs::ObjectType::OBJECT,
            hashes: HashMap::default(),
            dynamic: false,
            children: None,
            parents: None, // TODO this is not yet known and must be edited befor submitting !
            synced: false,
        };

        let location = self
            .backend
            .initialize_location(&new_object, req.input.content_length, None)
            .await
            .map_err(|_| s3_error!(InternalError, "Unable to create object_location"))?;

        let mut md5_hash = Md5::new();
        let mut sha256_hash = Sha256::new();
        let final_md5 = String::new();
        let final_sha256 = String::new();
        let mut size_counter = 0;
        // If the object exists and the signatures match -> Skip the download

        match req.input.body {
            Some(data) => {
                // MD5 Stream
                let md5ed_stream = data.inspect_ok(|bytes| md5_hash.update(bytes.as_ref()));
                // Sha256 stream
                let shaed_stream =
                    md5ed_stream.inspect_ok(|bytes| sha256_hash.update(bytes.as_ref()));

                let sized_stream = shaed_stream.inspect_ok(|by| size_counter += by.len());

                let mut awr = ArunaStreamReadWriter::new_with_sink(
                    sized_stream,
                    BufferedS3Sink::new(
                        self.backend.clone(),
                        location.clone(),
                        None,
                        None,
                        false,
                        None,
                    )
                    .0,
                );

                if location.compressed {
                    awr = awr.add_transformer(ZstdEnc::new(true));
                    if location.raw_content_len > 5242880 + 80 * 28 {
                        awr = awr.add_transformer(FooterGenerator::new(None))
                    }
                }

                if let Some(enc_key) = location.encryption_key {
                    awr = awr.add_transformer(
                        ChaCha20Enc::new(true, enc_key.into_bytes()).map_err(|e| {
                            log::error!("{}", e);
                            s3_error!(InternalError, "Internal data transformer encryption error")
                        })?,
                    );
                }

                awr.process().await.map_err(|e| {
                    log::error!("{}", e);
                    s3_error!(InternalError, "Internal data transformer processing error")
                })?;
            }
            None => return Err(s3_error!(InvalidRequest, "Empty body is not allowed")),
        }
        let output = PutObjectOutput {
            e_tag: Some(final_md5),
            checksum_sha256: Some(final_sha256),
            version_id: Some(new_object.id.to_string()),
            ..Default::default()
        };
        Ok(S3Response::new(output))
    }

    #[tracing::instrument]
    async fn create_multipart_upload(
        &self,
        _req: S3Request<CreateMultipartUploadInput>,
    ) -> S3Result<S3Response<CreateMultipartUploadOutput>> {
        return Err(s3_error!(NotImplemented, "Not implemented yet"));
        // let mut anotif = ArunaNotifier::new(
        //     self.data_handler.internal_notifier_service.clone(),
        //     self.data_handler.settings.clone(),
        // );
        // anotif.set_credentials(req.credentials)?;
        // anotif
        //     .get_or_create_object(&req.input.bucket, &req.input.key, 0)
        //     .await?;

        // let (object_id, collection_id) = anotif.get_col_obj()?;

        // let init_response = self
        //     .backend
        //     .clone()
        //     .init_multipart_upload(ArunaLocation {
        //         bucket: format!("{}-temp", self.endpoint_id.to_lowercase()),
        //         path: format!("{}/{}", collection_id, object_id),
        //         ..Default::default()
        //     })
        //     .await
        //     .map_err(|e| {
        //         log::error!("{}", e);
        //         s3_error!(InvalidArgument, "Unable to initialize multi-part")
        //     })?;

        // Ok(CreateMultipartUploadOutput {
        //     key: Some(req.input.key),
        //     bucket: Some(req.input.bucket),
        //     upload_id: Some(init_response),
        //     ..Default::default()
        // })
    }

    #[tracing::instrument]
    async fn upload_part(
        &self,
        _req: S3Request<UploadPartInput>,
    ) -> S3Result<S3Response<UploadPartOutput>> {
        return Err(s3_error!(NotImplemented, "Not implemented yet"));
        // if req.input.content_length == 0 {
        //     return Err(s3_error!(
        //         MissingContentLength,
        //         "Missing or invalid (0) content-length"
        //     ));
        // }
        // let mut anotif = ArunaNotifier::new(
        //     self.data_handler.internal_notifier_service.clone(),
        //     self.data_handler.settings.clone(),
        // );
        // anotif.set_credentials(req.credentials)?;
        // anotif
        //     .get_or_create_object(&req.input.bucket, &req.input.key, 0)
        //     .await?;

        // anotif.get_encryption_key().await?;

        // let (object_id, collection_id) = anotif.get_col_obj()?;
        // let etag;

        // match req.input.body {
        //     Some(data) => {
        //         let (sink, recv) = BufferedS3Sink::new(
        //             self.backend.clone(),
        //             ArunaLocation {
        //                 bucket: format!("{}-temp", &self.endpoint_id.to_lowercase()),
        //                 path: format!("{}/{}", collection_id, object_id),
        //                 ..Default::default()
        //             },
        //             Some(req.input.upload_id),
        //             Some(req.input.part_number),
        //             true,
        //             None,
        //         );
        //         let mut awr = ArunaStreamReadWriter::new_with_sink(data.into_stream(), sink);

        //         if self.data_handler.settings.encrypting {
        //             awr = awr.add_transformer(
        //                 ChaCha20Enc::new(true, anotif.retrieve_enc_key()?).map_err(|e| {
        //                     log::error!("{}", e);
        //                     s3_error!(InternalError, "Internal data transformer encryption error")
        //                 })?,
        //             );
        //         }

        //         awr.process().await.map_err(|e| {
        //             log::error!("Processing error: {}", e);
        //             s3_error!(InternalError, "Internal data transformer processing error")
        //         })?;

        //         etag = recv
        //             .try_recv()
        //             .map_err(|_| s3_error!(InternalError, "Unable to get etag"))?;
        //     }
        //     _ => return Err(s3_error!(InvalidPart, "MultiPart cannot be empty")),
        // };

        // Ok(UploadPartOutput {
        //     e_tag: Some(format!("-{}", etag)),
        //     ..Default::default()
        // })
    }

    #[tracing::instrument]
    async fn complete_multipart_upload(
        &self,
        _req: S3Request<CompleteMultipartUploadInput>,
    ) -> S3Result<S3Response<CompleteMultipartUploadOutput>> {
        return Err(s3_error!(NotImplemented, "Not implemented yet"));
        // let mut anotif = ArunaNotifier::new(
        //     self.data_handler.internal_notifier_service.clone(),
        //     self.data_handler.settings.clone(),
        // );
        // anotif.set_credentials(req.credentials)?;
        // anotif
        //     .get_or_create_object(&req.input.bucket, &req.input.key, 0)
        //     .await?;

        // let parts = match req.input.multipart_upload {
        //     Some(parts) => parts
        //         .parts
        //         .ok_or_else(|| s3_error!(InvalidPart, "Parts must be specified")),
        //     None => return Err(s3_error!(InvalidPart, "Parts must be specified")),
        // }?;

        // let etag_parts = parts
        //     .into_iter()
        //     .map(|a| {
        //         Ok(PartETag {
        //             part_number: a.part_number as i64,
        //             etag: a
        //                 .e_tag
        //                 .ok_or_else(|| s3_error!(InvalidPart, "etag must be specified"))?,
        //         })
        //     })
        //     .collect::<Result<Vec<PartETag>, S3Error>>()?;

        // let (object_id, collection_id) = anotif.get_col_obj()?;
        // // Does this object exists (including object id etc)
        // //req.input.multipart_upload.unwrap().
        // self.data_handler
        //     .clone()
        //     .finish_multipart(
        //         etag_parts,
        //         object_id.to_string(),
        //         collection_id,
        //         req.input.upload_id,
        //         anotif.get_path()?,
        //     )
        //     .await?;

        // Ok(CompleteMultipartUploadOutput {
        //     e_tag: Some(object_id),
        //     version_id: Some(anotif.get_revision_string()?),
        //     ..Default::default()
        // })
    }

    async fn get_object(
        &self,
        req: S3Request<GetObjectInput>,
    ) -> S3Result<S3Response<GetObjectOutput>> {
        let CheckAccessResult {
            object: ProxyObject { id, .. },
            ..
        } = req
            .extensions
            .get::<CheckAccessResult>()
            .cloned()
            .ok_or_else(|| s3_error!(InternalError, "No context found"))?;
        let cache_result = self
            .cache
            .resources
            .get(&id)
            .ok_or_else(|| s3_error!(NoSuchKey, "Object not found"))?;
        let (_, location) = cache_result.value();
        let location =
            location.as_ref().ok_or_else(|| s3_error!(InternalError, "Object location not found"))?.clone();
        let content_length = location.raw_content_len;
        let encryption_key = location.clone().encryption_key.map(|k| k.as_bytes().to_vec());

        let (sender, receiver) = async_channel::bounded(10);

        // TODO: Ranges
        // Gets 128 kb chunks (last 2)
        let footer_parser: Option<FooterParser> = if content_length > 5242880  * 28 { // Without encryption block because this is already checked inside
            let (footer_sender, footer_receiver) = async_channel::unbounded();
            let parser = match encryption_key.clone() {
                Some(key) => {
                    self.backend
                        .get_object(
                            location.clone(),
                            Some(format!("bytes=-{}", (65536 + 28) * 2)),
                            // "-" means last (2) chunks
                            // when encrypted + 28 for encryption information (16 bytes nonce, 12 bytes checksum)
                            // Encrypted chunk = | 16 b nonce | 65536 b data | 12 b checksum |
                            footer_sender,
                        )
                        .await
                        .map_err(|e| {
                            log::error!("{}", e);
                            s3_error!(InternalError, "Unable to get encryption_footer")
                        })?;
                    let mut output = Vec::with_capacity(130_000);
                    // Stream takes receiver chunks und them into vec
                    let mut arsw =
                        ArunaStreamReadWriter::new_with_writer(footer_receiver, &mut output);

                    // processes chunks and puts them into output
                    arsw.process().await.map_err(|e| {
                        log::error!("{}", e);
                        s3_error!(InternalError, "Unable to get footer")
                    })?;
                    drop(arsw);

                    match output.try_into() {
                        Ok(i) => match FooterParser::from_encrypted(&i, &key) {
                            Ok(p) => Some(p),
                            Err(_) => None,
                        },
                        Err(_) => None,
                    }
                }
                None => {
                    self.backend
                        .get_object(
                            location.clone(),
                            Some(format!("bytes=-{}", 65536 * 2)),
                            // when not encrypted without 28
                            footer_sender,
                        )
                        .await
                        .map_err(|e| {
                            log::error!("{}", e);
                            s3_error!(InternalError, "Unable to get compression footer")
                        })?;
                    let mut output = Vec::with_capacity(130_000);
                    let mut arsw =
                        ArunaStreamReadWriter::new_with_writer(footer_receiver, &mut output);

                    arsw.process().await.map_err(|e| {
                        log::error!("{}", e);
                        s3_error!(InternalError, "Unable to get footer")
                    })?;
                    drop(arsw);

                    match output.try_into() {
                        Ok(i) => Some(FooterParser::new(&i)),
                        Err(_) => None,
                    }
                }
            };
            parser
        } else {
            None
        };

        // Needed for final part
        let (query_ranges, filter_ranges) =
            calculate_ranges(req.input.range, content_length as u64, footer_parser)
                .map_err(|_| s3_error!(InternalError, "Error while parsing ranges"))?;
        let calc_content_len = match filter_ranges {
            Some(r) => calculate_content_length_from_range(r),
            None => content_length,
        };
        let cloned_key = encryption_key.clone();

        // Spawn get_object
        let backend = self.backend.clone();
        tokio::spawn(async move { backend.get_object(location.clone(), query_ranges, sender).await });
        let (final_send, final_rcv) = async_channel::bounded(10);

        // Spawn final part
        tokio::spawn(async move {
            let mut asrw =
                ArunaStreamReadWriter::new_with_sink(receiver, AsyncSenderSink::new(final_send));

            if let Some(r) = filter_ranges {
                asrw = asrw.add_transformer(Filter::new(r));
            };

            asrw.add_transformer(ChaCha20Dec::new(cloned_key).map_err(|e| {
                log::error!("{}", e);
                s3_error!(InternalError, "Internal notifier error")
            })?)
            .add_transformer(ZstdDec::new())
            .process()
            .await
            .map_err(|e| {
                log::error!("{}", e);
                s3_error!(InternalError, "Internal notifier error")
            })?;

            match 1 {
                1 => Ok(()),
                _ => Err(s3_error!(InternalError, "Internal notifier error")),
            }
        });

        let body =
            Some(StreamingBlob::wrap(final_rcv.map_err(|_| {
                s3_error!(InternalError, "Internal processing error")
            })));

        Ok(S3Response::new(GetObjectOutput {
            body,
            content_length: calc_content_len,
            last_modified: None,
            e_tag: Some(id.to_string()),
            version_id: None,
            ..Default::default()
        }))
    }

    async fn head_object(
        &self,
        req: S3Request<HeadObjectInput>,
    ) -> S3Result<S3Response<HeadObjectOutput>> {
        // TODO: Special bucket
        let id = if req.input.bucket == "NON_HIERARCHY_BUCKET_NAME_PLACEHOLDER" {
            DieselUlid::from_str(&req.input.key)
                .map_err(|_| s3_error!(NoSuchKey, "No object found"))?
        } else {
            match req
                .extensions
                .get::<Option<(ResourceIds, String, Option<String>)>>()
                .cloned()
                .flatten()
            {
                Some((ids, _, _)) => match ids {
                    ResourceIds::Project(id) => Ok(id),
                    ResourceIds::Collection(_, id) => Ok(id),
                    ResourceIds::Dataset(_, _, id) => Ok(id),
                    ResourceIds::Object(_, _, _, id) => Ok(id),
                },
                None => Err(s3_error!(NoSuchKey, "No object found")),
            }?
        };
        let (object, location) = self
            .cache
            .resources
            .get(&id)
            .ok_or_else(|| s3_error!(NoSuchKey, "No object found"))?
            .clone();
        let location = location
            .ok_or_else(|| s3_error!(NoSuchUpload, "Object not stored in this DataProxy"))?;
        let checksum_sha256 = object.hashes.get("SHA256").map(ChecksumSHA256::from);

        Ok(S3Response::new(HeadObjectOutput {
            content_length: location.raw_content_len,
            content_type: None,
            content_disposition: None,
            content_encoding: None,
            e_tag: Some(location.id.to_string()),
            storage_class: None,
            checksum_sha256,
            ..Default::default()
        }))
    }

    async fn list_objects(
        &self,
        _req: S3Request<ListObjectsInput>,
    ) -> S3Result<S3Response<ListObjectsOutput>> {
        Err(s3_error!(
            NotImplemented,
            "ListObjects is not implemented yet"
        ))
    }

    async fn list_objects_v2(
        &self,
        req: S3Request<ListObjectsV2Input>,
    ) -> S3Result<S3Response<ListObjectsV2Output>> {
        log::debug!("{:?}", &req);
        let project_name = ResourceString::Project(req.input.bucket.clone());
        match self.cache.paths.get(&project_name) {
            Some(_) => {}
            None => return Err(s3_error!(NoSuchBucket, "No bucket found")),
        };
        let root = &req.input.bucket;

        let continuation_token = match req.input.continuation_token {
            Some(t) => {
                let decoded_token = general_purpose::STANDARD_NO_PAD
                    .decode(t)
                    .map_err(|_| s3_error!(InvalidToken, "Invalid continuation token"))?;
                let decoded_token = std::str::from_utf8(&decoded_token)
                    .map_err(|_| s3_error!(InvalidToken, "Invalid continuation token"))?
                    .to_string();
                Some(decoded_token)
            }
            None => None,
        };

        let delimiter = req.input.delimiter;
        let prefix = req.input.prefix;

        let sorted = filter_list_objects(&self.cache.paths, root);
        let start_after = match (req.input.start_after, continuation_token.clone()) {
            (Some(_), Some(ct)) => ct,
            (None, Some(ct)) => ct,
            (Some(s), None) => s,
            _ => {
                let (path, _) = sorted
                    .first_key_value()
                    .ok_or_else(|| s3_error!(NoSuchKey, "No project in tree"))?;
                path.clone()
            }
        };
        let max_keys = match req.input.max_keys {
            Some(k) if k < 1000 => k as usize,
            _ => 1000usize,
        };

        let (keys, common_prefixes, new_continuation_token) = list_response(
            sorted,
            &self.cache,
            &delimiter,
            &prefix,
            &start_after,
            max_keys,
        )
        .map_err(|_| s3_error!(NoSuchKey, "Keys not found in ListObjectsV2"))?;

        let key_count = keys.len() as i32;
        let common_prefixes = Some(
            common_prefixes
                .into_iter()
                .map(|e| CommonPrefix { prefix: Some(e) })
                .collect(),
        );
        let contents = Some(
            keys.into_iter()
                .map(|e| Object {
                    checksum_algorithm: None,
                    e_tag: Some(e.etag.to_string()),
                    key: Some(e.key),
                    last_modified: None,
                    owner: None,
                    size: e.size,
                    storage_class: None, // TODO: Use dataclass here
                })
                .collect(),
        );

        let result = ListObjectsV2Output {
            common_prefixes,
            contents,
            continuation_token,
            delimiter,
            encoding_type: None,
            is_truncated: new_continuation_token.is_some(),
            key_count,
            max_keys: 0,
            name: Some(root.clone()),
            next_continuation_token: new_continuation_token,
            prefix,
            start_after: Some(start_after),
        };
        log::debug!("{:?}", &result);
        Ok(S3Response::new(result))
    }
}<|MERGE_RESOLUTION|>--- conflicted
+++ resolved
@@ -1,43 +1,30 @@
 use crate::caching::cache::Cache;
 use crate::data_backends::storage_backend::StorageBackend;
-<<<<<<< HEAD
+use crate::s3_frontend::utils::list_objects::filter_list_objects;
+use crate::s3_frontend::utils::list_objects::list_response;
 use crate::structs::CheckAccessResult;
 use crate::structs::Object as ProxyObject;
-use crate::structs::ResourceIds;
-use anyhow::Result;
-use aruna_file::streamreadwrite::ArunaStreamReadWriter;
-use aruna_file::transformer::ReadWriter;
-use aruna_file::transformers::encrypt::ChaCha20Enc;
-use aruna_file::transformers::footer::FooterGenerator;
-use aruna_file::transformers::zstd_comp::ZstdEnc;
-use aruna_rust_api::api::storage::models::v2::{
-    relation::Relation, DataClass, InternalRelationVariant, KeyValue, Object as GrpcObject,
-    PermissionLevel, Project, RelationDirection, Status,
-};
-use diesel_ulid::DieselUlid;
-use futures_util::TryStreamExt;
-use md5::{Digest, Md5};
-=======
-use crate::structs::{CheckAccessResult};
 use crate::structs::{ResourceIds, ResourceString};
-
-use crate::structs::Object as ProxyObject;
-
-use crate::s3_frontend::utils::list_objects::{filter_list_objects, list_response};
-use crate::s3_frontend::utils::ranges::{calculate_content_length_from_range, calculate_ranges};
-
 use anyhow::Result;
 use aruna_file::helpers::footer_parser::FooterParser;
 use aruna_file::streamreadwrite::ArunaStreamReadWriter;
 use aruna_file::transformer::ReadWriter;
 use aruna_file::transformers::async_sender_sink::AsyncSenderSink;
 use aruna_file::transformers::decrypt::ChaCha20Dec;
+use aruna_file::transformers::encrypt::ChaCha20Enc;
 use aruna_file::transformers::filter::Filter;
+use aruna_file::transformers::footer::FooterGenerator;
+use aruna_file::transformers::zstd_comp::ZstdEnc;
 use aruna_file::transformers::zstd_decomp::ZstdDec;
+use aruna_rust_api::api::storage::models::v2::{
+    relation::Relation, DataClass, InternalRelationVariant, KeyValue, Object as GrpcObject,
+    PermissionLevel, Project, RelationDirection, Status,
+};
 use base64::engine::general_purpose;
 use base64::Engine;
 use diesel_ulid::DieselUlid;
->>>>>>> d2cc73e2
+use futures_util::TryStreamExt;
+use md5::{Digest, Md5};
 use s3s::dto::*;
 use s3s::s3_error;
 use s3s::S3Request;
@@ -49,9 +36,10 @@
 use std::fmt::Debug;
 use std::str::FromStr;
 use std::sync::Arc;
-use futures_util::TryStreamExt;
 
 use super::utils::buffered_s3_sink::BufferedS3Sink;
+use super::utils::ranges::calculate_content_length_from_range;
+use super::utils::ranges::calculate_ranges;
 
 pub struct ArunaS3Service {
     backend: Arc<Box<dyn StorageBackend>>,
@@ -414,30 +402,39 @@
         &self,
         req: S3Request<GetObjectInput>,
     ) -> S3Result<S3Response<GetObjectOutput>> {
-        let CheckAccessResult {
-            object: ProxyObject { id, .. },
-            ..
-        } = req
-            .extensions
-            .get::<CheckAccessResult>()
-            .cloned()
-            .ok_or_else(|| s3_error!(InternalError, "No context found"))?;
+        let CheckAccessResult { object, .. } =
+            req.extensions
+                .get::<CheckAccessResult>()
+                .cloned()
+                .ok_or_else(|| s3_error!(InternalError, "No context found"))?;
+
+        let id = match object {
+            Some(obj) => obj.id,
+            None => return Err(s3_error!(NoSuchKey, "Object not found")),
+        };
+
         let cache_result = self
             .cache
             .resources
             .get(&id)
             .ok_or_else(|| s3_error!(NoSuchKey, "Object not found"))?;
         let (_, location) = cache_result.value();
-        let location =
-            location.as_ref().ok_or_else(|| s3_error!(InternalError, "Object location not found"))?.clone();
+        let location = location
+            .as_ref()
+            .ok_or_else(|| s3_error!(InternalError, "Object location not found"))?
+            .clone();
         let content_length = location.raw_content_len;
-        let encryption_key = location.clone().encryption_key.map(|k| k.as_bytes().to_vec());
+        let encryption_key = location
+            .clone()
+            .encryption_key
+            .map(|k| k.as_bytes().to_vec());
 
         let (sender, receiver) = async_channel::bounded(10);
 
         // TODO: Ranges
         // Gets 128 kb chunks (last 2)
-        let footer_parser: Option<FooterParser> = if content_length > 5242880  * 28 { // Without encryption block because this is already checked inside
+        let footer_parser: Option<FooterParser> = if content_length > 5242880 * 28 {
+            // Without encryption block because this is already checked inside
             let (footer_sender, footer_receiver) = async_channel::unbounded();
             let parser = match encryption_key.clone() {
                 Some(key) => {
@@ -521,7 +518,11 @@
 
         // Spawn get_object
         let backend = self.backend.clone();
-        tokio::spawn(async move { backend.get_object(location.clone(), query_ranges, sender).await });
+        tokio::spawn(async move {
+            backend
+                .get_object(location.clone(), query_ranges, sender)
+                .await
+        });
         let (final_send, final_rcv) = async_channel::bounded(10);
 
         // Spawn final part

use super::{
    auth::AuthHandler, grpc_query_handler::GrpcQueryHandler,
    transforms::ExtractAccessKeyPermissions,
};
use crate::caching::grpc_query_handler::sort_objects;
<<<<<<< HEAD
use crate::replication::replication_handler::ReplicationMessage;
use crate::structs::{DbPermissionLevel, Endpoint, TypedRelation};
=======
use crate::data_backends::storage_backend::StorageBackend;
use crate::structs::{DbPermissionLevel, TypedRelation};
>>>>>>> 4334b245
use crate::trace_err;
use crate::{
    database::{database::Database, persistence::WithGenericBytes},
    structs::{Object, ObjectLocation, ObjectType, PubKey, ResourceIds, ResourceString, User},
};
use ahash::RandomState;
use anyhow::Result;
use anyhow::{anyhow, bail};
use aruna_rust_api::api::storage::models::v2::User as GrpcUser;
use async_channel::Sender;
use dashmap::DashMap;
use diesel_ulid::DieselUlid;
use jsonwebtoken::DecodingKey;
use rand::{distributions::Alphanumeric, thread_rng, Rng};
use s3s::auth::SecretKey;
use std::collections::{HashMap, VecDeque};
use std::{str::FromStr, sync::Arc};
use tokio::sync::RwLock;
use tracing::{debug, error, info_span, trace, Instrument};

pub struct Cache {
    // Map with AccessKey as key and User as value
    pub users: DashMap<String, User, RandomState>,
    // Map with ObjectId as key and Object as value
    pub resources: DashMap<DieselUlid, (Object, Option<ObjectLocation>), RandomState>,
    // Maps with bucket / key as key and set of all ObjectIds as value
    pub paths: DashMap<ResourceString, ResourceIds, RandomState>,
    // Pubkeys
    pub pubkeys: DashMap<i32, (PubKey, DecodingKey), RandomState>,
    // Persistence layer
    pub persistence: RwLock<Option<Database>>,
    pub aruna_client: RwLock<Option<Arc<GrpcQueryHandler>>>,
    pub auth: RwLock<Option<AuthHandler>>,
<<<<<<< HEAD
    pub sender: Sender<ReplicationMessage>,
=======
    pub backend: Option<Arc<Box<dyn StorageBackend>>>,
>>>>>>> 4334b245
}

impl Cache {
    #[tracing::instrument(
        level = "debug",
        skip(
            notifications_url,
            with_persistence,
            self_id,
            encoding_key,
            encoding_key_serial,
            backend
        )
    )]
    pub async fn new(
        notifications_url: Option<impl Into<String>>,
        with_persistence: bool,
        self_id: DieselUlid,
        encoding_key: String,
        encoding_key_serial: i32,
<<<<<<< HEAD
        sender: Sender<ReplicationMessage>,
        self_secret: String,
=======
        backend: Option<Arc<Box<dyn StorageBackend>>>,
>>>>>>> 4334b245
    ) -> Result<Arc<Self>> {
        // Initialize cache
        let cache = Arc::new(Cache {
            users: DashMap::default(),
            resources: DashMap::default(),
            paths: DashMap::default(),
            pubkeys: DashMap::default(),
            persistence: RwLock::new(None),
            aruna_client: RwLock::new(None),
            auth: RwLock::new(None),
<<<<<<< HEAD
            sender,
=======
            backend,
>>>>>>> 4334b245
        });

        // Initialize auth handler
        let auth_handler = AuthHandler::new(
            cache.clone(),
            self_id,
            self_secret.clone(),
            encoding_key,
            encoding_key_serial,
        );

        // Set auth handler in cache
        cache.set_auth(auth_handler).await;

        // Initialize DataProxy as User
        let self_user = User {
            access_key: self_id.to_string(),
            user_id: self_id,
            secret: self_secret.clone(),
            admin: true,
            permissions: HashMap::default(),
        };
        cache.users.insert(self_id.to_string(), self_user.clone());

        // Set database conn in cache
        if with_persistence {
            let persistence = Database::new().await?;
            cache.set_persistence(persistence).await?;

            // Initialize DataProxy as User in database
            if let Some(persistence) = cache.persistence.read().await.as_ref() {
                self_user.upsert(&persistence.get_client().await?).await?;
            }
        }

        // Fully sync cache (and database if persistent DataProxy)
        if let Some(url) = notifications_url {
            let notication_handler: Arc<GrpcQueryHandler> = Arc::new(trace_err!(
                GrpcQueryHandler::new(url, cache.clone(), self_id.to_string()).await
            )?);

            let notifications_handler_clone = notication_handler.clone();
            tokio::spawn(
                async move {
                    notifications_handler_clone
                        .clone()
                        .create_notifications_channel()
                        .await
                        .unwrap()
                }
                .instrument(info_span!("create_notifications_channel")),
            );

            cache.set_notifications(notication_handler).await;
            debug!("initialized notification handler");
        };

        Ok(cache)
    }

    #[tracing::instrument(level = "trace", skip(self, notifications))]
    pub async fn set_notifications(&self, notifications: Arc<GrpcQueryHandler>) {
        let mut guard = self.aruna_client.write().await;
        *guard = Some(notifications);
    }

    #[tracing::instrument(level = "trace", skip(self, auth))]
    pub async fn set_auth(&self, auth: AuthHandler) {
        let mut guard = self.auth.write().await;
        *guard = Some(auth);
    }

    #[tracing::instrument(level = "trace", skip(self, persistence))]
    pub async fn set_persistence(&self, persistence: Database) -> Result<()> {
        let persistence = self.sync_with_persistence(persistence).await?;
        let mut guard = self.persistence.write().await;
        *guard = Some(persistence);
        Ok(())
    }

    #[tracing::instrument(level = "trace", skip(self, access_key))]
    /// Requests a secret key from the cache
    pub fn get_secret(&self, access_key: &str) -> Result<SecretKey> {
        let secret = trace_err!(self
            .users
            .get(access_key)
            .ok_or_else(|| anyhow!("User not found")))?
        .secret
        .clone();

        if secret.is_empty() {
            error!("secret is empty");
            Err(anyhow!("Secret is empty"))
        } else {
            Ok(SecretKey::from(secret))
        }
    }

    #[tracing::instrument(level = "trace", skip(self, database))]
    pub async fn sync_with_persistence(&self, database: Database) -> Result<Database> {
        let client = database.get_client().await?;
        for user in User::get_all(&client).await? {
            self.users.insert(user.access_key.clone(), user);
        }
        debug!("synced users");

        self.sync_pubkeys(PubKey::get_all(&client).await?).await?;
        debug!("synced pubkeys");

        // Sort objects from database before sync
        let mut database_objects = Object::get_all(&client).await?;
        sort_objects(&mut database_objects);
        let self_id = if let Some(abc) = self.auth.read().await.as_ref() {
            abc.self_id
        } else {
            return Err(anyhow!("Could not read self_id"));
        };
        for object in database_objects {
            let location = ObjectLocation::get_opt(&object.id, &client).await?;
            self.resources.insert(object.id, (object.clone(), location));

            let partial = trace_err!(object
                .endpoints
                .iter()
                .find_map(|Endpoint { id, variant, .. }| {
                    if &self_id == id {
                        match variant {
                            crate::structs::SyncVariant::FullSync(_) => Some(false),
                            crate::structs::SyncVariant::PartialSync(_) => Some(true),
                        }
                    } else {
                        None
                    }
                })
                .ok_or_else(|| anyhow!("Could not get endpoint info for self_id")))?;

            if !(object.object_type == ObjectType::Bundle || partial) {
                let tree = self.get_name_trees(&object.id.to_string(), object.object_type)?;
                for (e, v) in tree {
                    self.paths.insert(e, v);
                }
            }
        }
        debug!("synced objects");
        Ok(database)
    }

    #[tracing::instrument(level = "trace", skip(self))]
    /// Requests a secret key from the cache
    pub async fn create_or_get_secret(
        self: Arc<Self>,
        user: GrpcUser,
        access_key: Option<String>,
    ) -> Result<(String, String)> {
        let cache = self.clone();
        tokio::spawn(
            async move {
                let access_key = access_key.unwrap_or_else(|| user.id.to_string());
                trace!(access_key = ?access_key);
                let perm = trace_err!(user
                    .extract_access_key_permissions()?
                    .iter()
                    .find(|e| e.0 == access_key.as_str())
                    .ok_or_else(|| anyhow!("Access key not found")))?
                .1
                .clone();

                loop {
                    trace!("started loop");
                    let entry = cache.users.try_entry(access_key.to_string());

                    match entry {
                        Some(e) => {
                            let mut user = trace_err!(e.or_try_insert_with(|| {
                                Ok::<_, anyhow::Error>(User {
                                    access_key: access_key.to_string(),
                                    user_id: DieselUlid::from_str(&user.id)?,
                                    secret: "".to_string(),
                                    admin: false,
                                    permissions: perm,
                                })
                            }))?;

                            if !user.secret.is_empty() {
                                trace!("secret already exists");
                                return Ok((user.access_key.clone(), user.secret.clone()));
                            }

                            trace!("generating new secret");
                            let new_secret = thread_rng()
                                .sample_iter(&Alphanumeric)
                                .take(30)
                                .map(char::from)
                                .collect::<String>();

                            trace!("update cache");
                            let user = {
                                user.pair_mut().1.secret = new_secret.clone();
                                user.value().clone()
                            };

                            trace!("update persistence");
                            if let Some(persistence) = cache.persistence.read().await.as_ref() {
                                user.upsert(&persistence.get_client().await?).await?;
                            }

                            return Ok((access_key, new_secret));
                        }
                        None => continue,
                    }
                }
            }
            .instrument(info_span!("create_or_get_secret")),
        )
        .await?
    }

    #[tracing::instrument(level = "trace", skip(self, pks))]
    pub async fn sync_pubkeys(&self, pks: Vec<PubKey>) -> Result<()> {
        for pk in pks.into_iter() {
            trace!(pk = ?pk, "syncing pubkey");
            let dec_key = DecodingKey::from_ed_pem(
                format!(
                    "-----BEGIN PUBLIC KEY-----{}-----END PUBLIC KEY-----",
                    pk.key
                )
                .as_bytes(),
            )?;
            self.pubkeys.insert(pk.id.into(), (pk.clone(), dec_key));
        }
        Ok(())
    }

    #[tracing::instrument(level = "trace", skip(self, pks))]
    pub async fn set_pubkeys(&self, pks: Vec<PubKey>) -> Result<()> {
        trace!(num_pks = pks.len(), "overwriting pks in persistence");
        if let Some(persistence) = self.persistence.read().await.as_ref() {
            PubKey::delete_all(&persistence.get_client().await?).await?;
            for pk in pks.iter() {
                pk.upsert(&persistence.get_client().await?).await?;
            }
        }
        trace!("clearing pks in cache");
        self.pubkeys.clear();
        for pk in pks.into_iter() {
            let dec_key = DecodingKey::from_ed_pem(
                format!(
                    "-----BEGIN PUBLIC KEY-----{}-----END PUBLIC KEY-----",
                    pk.key
                )
                .as_bytes(),
            )?;
            self.pubkeys.insert(pk.id.into(), (pk.clone(), dec_key));
        }
        trace!("updated pks in cache");
        Ok(())
    }
    #[tracing::instrument(level = "trace", skip(self, res))]
    pub fn get_full_resource_by_name(
        &self,
        res: ResourceString,
    ) -> Option<(Object, Option<ObjectLocation>)> {
        self.paths
            .get(&res)
            .and_then(|e| {
                let id = e.value().clone();
                self.resources.get(&id.get_id()).map(|e| e.value().clone())
            })
            .clone()
    }

    #[tracing::instrument(level = "trace", skip(self, res))]
    pub fn get_res_by_res_string(&self, res: ResourceString) -> Option<ResourceIds> {
        self.paths.get(&res).map(|e| e.value().clone())
    }

    #[tracing::instrument(level = "trace", skip(self, resource_id, variant))]
    pub fn get_name_trees(
        &self,
        resource_id: &str,
        variant: ObjectType,
    ) -> Result<Vec<(ResourceString, ResourceIds)>> {
        //FIXME: This is really inefficient, but should work in a first iteration
        let resource_id = trace_err!(DieselUlid::from_str(resource_id))?;
        let (initial_res, _) = trace_err!(self
            .resources
            .get(&resource_id)
            .ok_or_else(|| anyhow!("Resource not found")))?
        .clone();

        match variant {
            ObjectType::Project => {
                trace!(object_type = ?variant);
                Ok(vec![(
                    ResourceString::Project(initial_res.name),
                    ResourceIds::Project(initial_res.id),
                )])
            }
            ObjectType::Collection => {
                trace!(object_type = ?variant);
                let mut res = Vec::new();
                for parent in trace_err!(initial_res
                    .parents
                    .ok_or_else(|| anyhow!("Collection has no parents")))?
                {
                    match parent {
                        TypedRelation::Project(parent_id) => {
                            trace!(parent_1 = ?parent);
                            let parent_full = trace_err!(self
                                .resources
                                .get(&parent_id)
                                .ok_or_else(|| anyhow!("Parent for collection not found")))?
                            .0
                            .clone();
                            res.push((
                                ResourceString::Collection(
                                    parent_full.name.to_string(),
                                    initial_res.name.clone(),
                                ),
                                ResourceIds::Collection(parent_id, initial_res.id),
                            ))
                        }
                        _ => {
                            error!(?parent, "Invalid parent for collection");
                            return Err(anyhow!(
                                "Collections cant have parents other than projects"
                            ));
                        }
                    }
                }
                Ok(res)
            }
            ObjectType::Dataset => {
                trace!(object_type = ?variant);
                let mut res = Vec::new();
                for parent in trace_err!(initial_res
                    .parents
                    .ok_or_else(|| anyhow!("No parents found for dataset")))?
                {
                    match parent {
                        TypedRelation::Project(parent_id) => {
                            trace!(parent_1 = ?parent);
                            let parent_full = self
                                .resources
                                .get(&parent_id)
                                .ok_or_else(|| anyhow!("Parent for dataset not found"))?
                                .0
                                .clone();
                            res.push((
                                ResourceString::Dataset(
                                    parent_full.name.to_string(),
                                    None,
                                    initial_res.name.clone(),
                                ),
                                ResourceIds::Dataset(parent_id, None, initial_res.id),
                            ))
                        }
                        TypedRelation::Collection(parent_id) => {
                            trace!(parent_1 = ?parent);
                            let parent_full = trace_err!(self
                                .resources
                                .get(&parent_id)
                                .ok_or_else(|| anyhow!("No parent found")))?
                            .0
                            .clone();
                            for grand_parent in trace_err!(parent_full
                                .parents
                                .ok_or_else(|| anyhow!("No parent found")))?
                            {
                                match grand_parent {
                                    TypedRelation::Project(grand_parent_id) => {
                                        trace!(parent_2 = ?grand_parent);
                                        let grand_parent_full = trace_err!(self
                                            .resources
                                            .get(&grand_parent_id)
                                            .ok_or_else(|| {
                                                anyhow!("Parent for collection not found")
                                            }))?
                                        .0
                                        .clone();
                                        res.push((
                                            ResourceString::Dataset(
                                                grand_parent_full.name.to_string(),
                                                Some(parent_full.name.to_string()),
                                                initial_res.name.clone(),
                                            ),
                                            ResourceIds::Dataset(
                                                grand_parent_id,
                                                Some(parent_id),
                                                initial_res.id,
                                            ),
                                        ))
                                    }
                                    _ => {
                                        error!(?grand_parent, "Invalid parent for collection");
                                        return Err(anyhow!(
                                            "Collections cant have parents other than projects"
                                        ));
                                    }
                                }
                            }
                        }
                        _ => {
                            error!(?parent, "Invalid parent for dataset");
                            return Err(anyhow!(
                                "Datasets cannot have parents other than projects and collections"
                            ));
                        }
                    }
                }
                Ok(res)
            }
            ObjectType::Object => {
                trace!(object_type = ?variant);
                let mut res = Vec::new();
                for parent in trace_err!(initial_res
                    .parents
                    .ok_or_else(|| anyhow!("No parents found for object")))?
                {
                    match parent {
                        TypedRelation::Project(parent_id) => {
                            trace!(parent_1 = ?parent);
                            let full_parent = trace_err!(self
                                .resources
                                .get(&parent_id)
                                .ok_or_else(|| anyhow!("Parent not found")))?
                            .0
                            .clone();
                            res.push((
                                ResourceString::Object(
                                    full_parent.name.to_string(),
                                    None,
                                    None,
                                    initial_res.name.clone(),
                                ),
                                ResourceIds::Object(parent_id, None, None, initial_res.id),
                            ))
                        }
                        TypedRelation::Collection(parent_id) => {
                            trace!(parent_1 = ?parent);
                            let parent_full = trace_err!(self
                                .resources
                                .get(&parent_id)
                                .ok_or_else(|| anyhow!("No parent found")))?
                            .0
                            .clone();
                            for grand_parent in trace_err!(parent_full
                                .parents
                                .ok_or_else(|| anyhow!("No parent found")))?
                            {
                                match grand_parent {
                                    TypedRelation::Project(grand_parent_id) => {
                                        trace!(parent_2 = ?grand_parent);
                                        let grand_parent_full = trace_err!(self
                                            .resources
                                            .get(&grand_parent_id)
                                            .ok_or_else(|| {
                                                anyhow!("Parent for collection not found")
                                            }))?
                                        .0
                                        .clone();
                                        res.push((
                                            ResourceString::Object(
                                                grand_parent_full.name.to_string(),
                                                Some(parent_full.name.to_string()),
                                                None,
                                                initial_res.name.clone(),
                                            ),
                                            ResourceIds::Object(
                                                grand_parent_id,
                                                Some(parent_id),
                                                None,
                                                initial_res.id,
                                            ),
                                        ))
                                    }
                                    _ => {
                                        error!(?grand_parent, "Invalid parent for collection");
                                        return Err(anyhow!(
                                            "Collections cant have parents other than projects"
                                        ));
                                    }
                                }
                            }
                        }
                        TypedRelation::Dataset(parent_id) => {
                            trace!(parent_1 = ?parent);
                            let parent_full = trace_err!(self
                                .resources
                                .get(&parent_id)
                                .ok_or_else(|| anyhow!("No parent found")))?
                            .0
                            .clone();
                            for grand_parent in trace_err!(parent_full
                                .parents
                                .ok_or_else(|| anyhow!("Parent not found")))?
                            {
                                match grand_parent {
                                    TypedRelation::Project(project_parent_id) => {
                                        trace!(parent_2 = ?grand_parent);
                                        let project_parent_full = trace_err!(self
                                            .resources
                                            .get(&project_parent_id)
                                            .ok_or_else(|| anyhow!(
                                                "Parent for dataset not found"
                                            )))?
                                        .0
                                        .clone();
                                        res.push((
                                            ResourceString::Object(
                                                project_parent_full.name.to_string(),
                                                None,
                                                Some(parent_full.name.to_string()),
                                                initial_res.name.clone(),
                                            ),
                                            ResourceIds::Object(
                                                project_parent_id,
                                                None,
                                                Some(parent_id),
                                                initial_res.id,
                                            ),
                                        ))
                                    }
                                    TypedRelation::Collection(collection_parent_id) => {
                                        trace!(parent_2 = ?grand_parent);
                                        let collection_parent_full = trace_err!(self
                                            .resources
                                            .get(&collection_parent_id)
                                            .ok_or_else(|| anyhow!(
                                                "Parent for dataset not found"
                                            )))?
                                        .0
                                        .clone();
                                        for project_parent in
                                            trace_err!(collection_parent_full.parents.ok_or_else(
                                                || { anyhow!("No parents found for collection") }
                                            ))?
                                        {
                                            match project_parent {
                                                TypedRelation::Project(project_parent_id) => {
                                                    trace!(parent_3 = ?project_parent);
                                                    let project_parent_full = trace_err!(self
                                                        .resources
                                                        .get(&project_parent_id)
                                                        .ok_or_else(|| anyhow!(
                                                            "Parent for dataset not found"
                                                        )))?
                                                    .0
                                                    .clone();
                                                    res.push((
                                                        ResourceString::Object(
                                                            project_parent_full.name.to_string(),
                                                            Some(
                                                                collection_parent_full
                                                                    .name
                                                                    .to_string(),
                                                            ),
                                                            Some(parent_full.name.to_string()),
                                                            initial_res.name.clone(),
                                                        ),
                                                        ResourceIds::Object(
                                                            project_parent_id,
                                                            Some(collection_parent_id),
                                                            Some(parent_id),
                                                            initial_res.id,
                                                        ),
                                                    ))
                                                }
                                                _ => {
                                                    error!(
                                                        ?project_parent,
                                                        "Invalid parent for collection"
                                                    );
                                                    return Err(anyhow!("Collections cannot have parents other than projects"));
                                                }
                                            }
                                        }
                                    }
                                    _ => {
                                        error!(?grand_parent, "Invalid parent for dataset");
                                        return Err(anyhow!(
                                            "Datasets can only have collection or project children"
                                        ));
                                    }
                                }
                            }
                        }
                        _ => {
                            error!(?parent, "Invalid parent for object");
                            return Err(anyhow!("Objects cannot have object parents"));
                        }
                    }
                }
                trace!(?res);
                Ok(res)
            }
            ObjectType::Bundle => {
                error!(?variant, "Bundles do not have paths / trees");
                Err(anyhow!("Bundles do not have paths / trees"))
            }
        }
    }

    #[tracing::instrument(level = "trace", skip(self))]
    pub fn get_pubkey(&self, kid: i32) -> Result<(PubKey, DecodingKey)> {
        Ok(trace_err!(self
            .pubkeys
            .get(&kid)
            .ok_or_else(|| anyhow!("Pubkey not found")))?
        .clone())
    }

    #[tracing::instrument(level = "trace", skip(self))]
    pub async fn upsert_user(self: Arc<Cache>, user: GrpcUser) -> Result<()> {
        let user_id = trace_err!(DieselUlid::from_str(&user.id))?;

        tokio::spawn(
            async move {
                for (key, perm) in user.extract_access_key_permissions()?.into_iter() {
                    loop {
                        if let Some(e) = self.users.try_entry(key.to_string()) {
                            let user = {
                                let mut mut_entry = trace_err!(e.or_try_insert_with(|| {
                                    Ok::<_, anyhow::Error>(User {
                                        access_key: key.to_string(),
                                        user_id,
                                        secret: "".to_string(),
                                        admin: false,
                                        permissions: HashMap::default(),
                                    })
                                }))?;
                                mut_entry.value_mut().permissions = perm.clone();

                                mut_entry.clone()
                            };
                            if let Some(persistence) = self.persistence.read().await.as_ref() {
                                user.upsert(&persistence.get_client().await?).await?;
                            }
                            break;
                        }
                    }
                }
                Ok::<(), anyhow::Error>(())
            }
            .instrument(info_span!("upsert_user")),
        )
        .await??;
        Ok(())
    }

    #[tracing::instrument(level = "trace", skip(self))]
    pub async fn add_permission_to_access_key(
        &self,
        access_key: &str,
        permission: (DieselUlid, DbPermissionLevel),
    ) -> Result<()> {
        if let Some(mut user) = self.users.get_mut(access_key) {
            user.value_mut()
                .permissions
                .insert(permission.0, permission.1);

            if let Some(persistence) = self.persistence.read().await.as_ref() {
                user.value()
                    .upsert(&persistence.get_client().await?)
                    .await?;
            }

            Ok(())
        } else {
            error!("user not found");
            Err(anyhow!("User not found"))
        }
    }

    #[tracing::instrument(level = "trace", skip(self))]
    pub async fn _remove_permission_from_access_key(
        &self,
        access_key: &str,
        permission: &DieselUlid,
    ) -> Result<()> {
        if let Some(mut user) = self.users.get_mut(access_key) {
            user.value_mut().permissions.remove(permission);

            if let Some(persistence) = self.persistence.read().await.as_ref() {
                user.value()
                    .upsert(&persistence.get_client().await?)
                    .await?;
            }

            Ok(())
        } else {
            error!("user not found");
            Err(anyhow!("User not found"))
        }
    }

    #[tracing::instrument(level = "trace", skip(self))]
    pub async fn remove_user(&self, user_id: DieselUlid) -> Result<()> {
        let keys = self
            .users
            .iter()
            .filter_map(|k| {
                if k.value().user_id == user_id {
                    Some(k.key().clone())
                } else {
                    None
                }
            })
            .collect::<Vec<_>>();

        trace!("gathered user keys");

        for key in keys {
            let user = self.users.remove(&key);
            if let Some(persistence) = self.persistence.read().await.as_ref() {
                if let Some((_, user)) = user {
                    User::delete(&user.user_id.to_string(), &persistence.get_client().await?)
                        .await?;
                }
            }
        }
        Ok(())
    }

    #[tracing::instrument(level = "trace", skip(self, object, location))]
    pub async fn upsert_object(
        &self,
        object: Object,
        location: Option<ObjectLocation>,
    ) -> Result<()> {
        trace!(object_id = ?object.id, with_location = location.is_some());
        trace!(?location);
        if let Some(persistence) = self.persistence.read().await.as_ref() {
            trace!("Upsert into database");
            object.upsert(&persistence.get_client().await?).await?;

            if let Some(l) = &location {
                l.upsert(&persistence.get_client().await?).await?;
                trace!("Upsert location");
            }
        }
        let object_id = object.id;
        let obj_type = object.object_type.clone();
        trace!(?object);

        let location = if let Some(o) = self.resources.get(&object.id) {
            if location.is_none() {
                o.value().1.clone()
            } else {
                location
            }
        } else {
            location
        };
        trace!(?location);

        self.resources.insert(object.id, (object.clone(), location));
        trace!("inserted into cache");
        self.paths.retain(|_, v| v != &object_id);
        trace!("inserted paths");

        if object.object_type != ObjectType::Bundle {
            trace!("Getting name trees because full_sync");
            let tree = self.get_name_trees(&object_id.to_string(), obj_type)?;
            for (e, v) in tree {
                self.paths.insert(e, v);
            }
        }
        Ok(())
    }

    #[tracing::instrument(level = "trace", skip(self))]
    pub async fn delete_object(&self, id: DieselUlid) -> Result<()> {
        // Remove object and location from database
        if let Some(persistence) = self.persistence.read().await.as_ref() {
            ObjectLocation::delete(&id, &persistence.get_client().await?).await?;
            Object::delete(&id, &persistence.get_client().await?).await?;
        }

        // Remove data from storage backend
        if let Some(s3_backend) = &self.backend {
            if let Some(resource) = self.resources.get(&id) {
                let (_, loc) = resource.value();
                if let Some(location) = loc {
                    s3_backend.delete_object(location.clone()).await?;
                }
            }
        }

        // Remove object and location from cache
        self.resources.remove(&id);
        self.paths.retain(|_, v| v != &id);
        Ok(())
    }

    #[tracing::instrument(level = "trace", skip(self))]
    pub fn get_user_by_key(&self, access_key: &str) -> Option<User> {
        let result = self.users.get(access_key).map(|e| e.value().clone());
        trace!(?result);
        result
    }

    #[tracing::instrument(level = "trace", skip(self))]
    pub fn get_resource_ids_from_id(
        &self,
        id: DieselUlid,
    ) -> Result<(Vec<ResourceIds>, TypedRelation)> {
        let mut result = Vec::new();
        let rel;

        if let Some(resource) = self.resources.get(&id) {
            let (object, _) = resource.value();

            match object.object_type {
                ObjectType::Bundle => {
                    error!("Bundles are not allowed in this context");
                    bail!("Bundles are not allowed in this context")
                }
                ObjectType::Project => {
                    rel = TypedRelation::Project(object.id);
                    result.push(ResourceIds::Project(object.id))
                }
                ObjectType::Collection => {
                    rel = TypedRelation::Collection(object.id);
                    for parent in trace_err!(object
                        .parents
                        .as_ref()
                        .ok_or_else(|| anyhow!("Invalid collection, missing parent")))?
                    {
                        match parent {
                            TypedRelation::Project(parent_id) => {
                                result.push(ResourceIds::Collection(*parent_id, object.id))
                            }
                            _ => {
                                error!("Invalid collection, parent is not a project");
                                bail!("Invalid collection, parent is not a project")
                            }
                        }
                    }
                }
                ObjectType::Dataset => {
                    rel = TypedRelation::Dataset(object.id);
                    for parent in trace_err!(object
                        .parents
                        .as_ref()
                        .ok_or_else(|| anyhow!("Invalid dataset, missing parent")))?
                    {
                        match parent {
                            TypedRelation::Project(parent_id) => {
                                result.push(ResourceIds::Dataset(*parent_id, None, object.id))
                            }
                            TypedRelation::Collection(parent_id) => {
                                if let Some(resource) = self.resources.get(parent_id) {
                                    let (collection_object, _) = resource.value();

                                    for parent_parent in trace_err!(collection_object
                                        .parents
                                        .as_ref()
                                        .ok_or_else(|| anyhow!("Invalid dataset, missing parent")))?
                                    {
                                        match parent_parent {
                                            TypedRelation::Project(project_id) => {
                                                result.push(ResourceIds::Dataset(
                                                    *project_id,
                                                    Some(*parent_id),
                                                    object.id,
                                                ))
                                            }
                                            _ => {
                                                error!(
                                                    "Invalid dataset, parent is not a collection"
                                                );
                                                bail!("Invalid dataset, parent is not a collection")
                                            }
                                        }
                                    }
                                } else {
                                    error!("Invalid dataset, parent is not a project");
                                    bail!("Invalid dataset, parent is not a project")
                                }
                            }
                            _ => {
                                error!("Invalid dataset, parent is not a project");
                                bail!("Invalid dataset, parent is not a project")
                            }
                        }
                    }
                }
                ObjectType::Object => {
                    rel = TypedRelation::Object(object.id);
                    for parent in trace_err!(object
                        .parents
                        .as_ref()
                        .ok_or_else(|| anyhow!("Invalid dataset, missing parent")))?
                    {
                        match parent {
                            TypedRelation::Project(parent_id) => {
                                result.push(ResourceIds::Object(*parent_id, None, None, object.id))
                            }
                            TypedRelation::Collection(parent_id) => {
                                if let Some(resource) = self.resources.get(parent_id) {
                                    let (collection_object, _) = resource.value();

                                    for parent_parent in trace_err!(collection_object
                                        .parents
                                        .as_ref()
                                        .ok_or_else(|| anyhow!("Invalid dataset, missing parent")))?
                                    {
                                        match parent_parent {
                                            TypedRelation::Project(project_id) => {
                                                result.push(ResourceIds::Object(
                                                    *project_id,
                                                    Some(*parent_id),
                                                    None,
                                                    object.id,
                                                ))
                                            }
                                            _ => {
                                                error!(
                                                    "Invalid dataset, parent is not a collection"
                                                );
                                                bail!("Invalid dataset, parent is not a collection")
                                            }
                                        }
                                    }
                                } else {
                                    error!("Invalid dataset, parent is not a project");
                                    bail!("Invalid dataset, parent is not a project")
                                }
                            }
                            TypedRelation::Dataset(parent_id) => {
                                if let Some(resource) = self.resources.get(parent_id) {
                                    let (dataset_object, _) = resource.value();

                                    for parent_parent in trace_err!(dataset_object
                                        .parents
                                        .as_ref()
                                        .ok_or_else(|| anyhow!("Invalid dataset, missing parent")))?
                                    {
                                        match parent_parent {
                                            TypedRelation::Project(project_id) => {
                                                result.push(ResourceIds::Object(
                                                    *project_id,
                                                    None,
                                                    Some(*parent_id),
                                                    object.id,
                                                ))
                                            }

                                            TypedRelation::Collection(collection_id) => {
                                                if let Some(resource) =
                                                    self.resources.get(collection_id)
                                                {
                                                    let (collection_object, _) = resource.value();

                                                    for parent_parent in
                                                        trace_err!(collection_object
                                                            .parents
                                                            .as_ref()
                                                            .ok_or_else(|| {
                                                                anyhow!(
                                                                "Invalid dataset, missing parent"
                                                            )
                                                            }))?
                                                    {
                                                        match parent_parent {
                                                            TypedRelation::Project(project_id) => {
                                                                result.push(ResourceIds::Object(
                                                                    *project_id,
                                                                    Some(*collection_id),
                                                                    Some(*parent_id),
                                                                    object.id,
                                                                ))
                                                            }
                                                            _ => {
                                                                error!("Invalid dataset, parent is not a collection");
                                                                bail!("Invalid dataset, parent is not a collection")
                                                            }
                                                        }
                                                    }
                                                } else {
                                                    error!(
                                                        "Invalid dataset, parent is not a project"
                                                    );
                                                    bail!("Invalid dataset, parent is not a collection")
                                                }
                                            }
                                            _ => {
                                                error!("Invalid dataset, parent is not a project");
                                                bail!("Invalid dataset, parent is not a collection")
                                            }
                                        }
                                    }
                                } else {
                                    error!("Invalid dataset, parent is not a project");
                                    bail!("Invalid dataset, parent is not a project")
                                }
                            }
                            _ => {
                                error!("Invalid dataset, parent is not a project");
                                bail!("Invalid dataset, parent is not a project")
                            }
                        }
                    }
                }
            }
        } else {
            return Err(anyhow!("Resource not found"));
        }
        trace!(?result, ?rel);
        Ok((result, rel))
    }

    #[tracing::instrument(level = "trace", skip(self))]
    pub fn get_path_levels(
        &self,
        resource_id: DieselUlid,
    ) -> Result<Vec<(String, Option<ObjectLocation>)>> {
        let init = trace_err!(self
            .resources
            .get(&resource_id)
            .ok_or_else(|| anyhow!("Resource not found")))?;

        let mut queue = VecDeque::with_capacity(10_000);

        if init.0.object_type == ObjectType::Bundle {
            for x in trace_err!(init
                .0
                .children
                .as_ref()
                .ok_or_else(|| anyhow!("No children found")))?
            {
                queue.push_back(("".to_string(), x.get_id()));
            }
        } else {
            queue.push_back(("".to_string(), init.0.id));
        };

        let mut finished = Vec::with_capacity(10_000);

        while let Some((mut name, id)) = queue.pop_front() {
            let resource = self
                .resources
                .get(&id)
                .ok_or_else(|| anyhow!("Resource not found"))?;

            if resource.0.object_type == ObjectType::Object {
                name = format!("{}/{}", name, resource.0.name);
                name = name.trim_matches('/').to_string();
                finished.push((name, resource.1.clone()));
            } else if let Some(child) = resource.0.children.as_ref() {
                if child.is_empty() {
                    name = format!("{}/{}", name, resource.0.name);
                    name = name.trim_matches('/').to_string();
                    finished.push((name, resource.1.clone()));
                } else {
                    for x in child {
                        name = name.trim_matches('/').to_string();
                        queue.push_back((format!("{}/{}", name, resource.0.name), x.get_id()));
                    }
                }
            } else {
                name = format!("{}/{}", name, resource.0.name);
                name = name.trim_matches('/').to_string();
                finished.push((name, resource.1.clone()));
            }
        }
        trace!(?finished);
        Ok(finished)
    }

    #[tracing::instrument(level = "trace", skip(self))]
    pub fn get_resource(
        &self,
        resource_id: &DieselUlid,
    ) -> Result<(Object, Option<ObjectLocation>)> {
        let resource = trace_err!(self
            .resources
            .get(resource_id)
            .ok_or_else(|| anyhow!("Resource not found")))?;
        Ok(resource.clone())
    }
}<|MERGE_RESOLUTION|>--- conflicted
+++ resolved
@@ -3,13 +3,9 @@
     transforms::ExtractAccessKeyPermissions,
 };
 use crate::caching::grpc_query_handler::sort_objects;
-<<<<<<< HEAD
+use crate::data_backends::storage_backend::StorageBackend;
 use crate::replication::replication_handler::ReplicationMessage;
 use crate::structs::{DbPermissionLevel, Endpoint, TypedRelation};
-=======
-use crate::data_backends::storage_backend::StorageBackend;
-use crate::structs::{DbPermissionLevel, TypedRelation};
->>>>>>> 4334b245
 use crate::trace_err;
 use crate::{
     database::{database::Database, persistence::WithGenericBytes},
@@ -43,11 +39,8 @@
     pub persistence: RwLock<Option<Database>>,
     pub aruna_client: RwLock<Option<Arc<GrpcQueryHandler>>>,
     pub auth: RwLock<Option<AuthHandler>>,
-<<<<<<< HEAD
     pub sender: Sender<ReplicationMessage>,
-=======
     pub backend: Option<Arc<Box<dyn StorageBackend>>>,
->>>>>>> 4334b245
 }
 
 impl Cache {
@@ -68,12 +61,9 @@
         self_id: DieselUlid,
         encoding_key: String,
         encoding_key_serial: i32,
-<<<<<<< HEAD
         sender: Sender<ReplicationMessage>,
         self_secret: String,
-=======
         backend: Option<Arc<Box<dyn StorageBackend>>>,
->>>>>>> 4334b245
     ) -> Result<Arc<Self>> {
         // Initialize cache
         let cache = Arc::new(Cache {
@@ -84,11 +74,8 @@
             persistence: RwLock::new(None),
             aruna_client: RwLock::new(None),
             auth: RwLock::new(None),
-<<<<<<< HEAD
             sender,
-=======
             backend,
->>>>>>> 4334b245
         });
 
         // Initialize auth handler
@@ -201,35 +188,14 @@
         // Sort objects from database before sync
         let mut database_objects = Object::get_all(&client).await?;
         sort_objects(&mut database_objects);
-        let self_id = if let Some(abc) = self.auth.read().await.as_ref() {
-            abc.self_id
-        } else {
-            return Err(anyhow!("Could not read self_id"));
-        };
+
         for object in database_objects {
             let location = ObjectLocation::get_opt(&object.id, &client).await?;
             self.resources.insert(object.id, (object.clone(), location));
 
-            let partial = trace_err!(object
-                .endpoints
-                .iter()
-                .find_map(|Endpoint { id, variant, .. }| {
-                    if &self_id == id {
-                        match variant {
-                            crate::structs::SyncVariant::FullSync(_) => Some(false),
-                            crate::structs::SyncVariant::PartialSync(_) => Some(true),
-                        }
-                    } else {
-                        None
-                    }
-                })
-                .ok_or_else(|| anyhow!("Could not get endpoint info for self_id")))?;
-
-            if !(object.object_type == ObjectType::Bundle || partial) {
-                let tree = self.get_name_trees(&object.id.to_string(), object.object_type)?;
-                for (e, v) in tree {
-                    self.paths.insert(e, v);
-                }
+            let tree = self.get_name_trees(&object.id.to_string(), object.object_type)?;
+            for (e, v) in tree {
+                self.paths.insert(e, v);
             }
         }
         debug!("synced objects");
